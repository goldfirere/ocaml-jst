OCaml 4.04.0:
-------------

(Changes that can break existing programs are marked with a "*")

Tools:
- GPR#452: Make the output of ocamldep is more stable (Alain Frisch)

Standard library:
- PR#4747, GPR#328: Optimize Hashtbl by using in-place updates of its
  internal bucket lists.  All operations run in constant stack size
  and are usually faster, except Hashtbl.copy which can be much
  slower. (Alain Frisch)

Build system:
- GPR#324: Compiler developpers only: Adding new primitives to the
  standard runtime doesn't require anymore to run `make bootstrap`
  (FranÃ§ois Bobot)
- GPR#384: Fix compilation using old Microsoft C Compilers not
  supporting secure CRT functions (SDK Visual Studio 2005 compiler and
  earlier) and standard 64-bit integer literals (Visual Studio .NET
  2002 and earlier) (David Allsopp)

OCaml 4.03.0:
-------------

(Changes that can break existing programs are marked with a "*")

Language features:
- PR#5528: inline records for constructor arguments
  (Alain Frisch)
- PR#6220, PR#6403, PR#6437, PR#6801:
  Improved redundancy and exhaustiveness checks for GADTs.
  Namely, the redundancy checker now checks whether the uncovered pattern
  of the pattern is actually inhabited, exploding at most one wild card.
  This is also done for exhaustiveness when there is only one case.
  Additionally, one can now write unreachable cases, of the form
  "pat -> .", which are treated by the redundancy check.
  (Jacques Garrigue)
- PR#6374: allow "_ t" as a short-hand for "(_, _, ..) t" for n-ary type
  constructors
  (Alain Frisch)
- PR#6714: allow [@@ocaml.warning] on most structure and signature items:
  values, modules, module types
  (whitequark)
<<<<<<< HEAD
- PR#6806: Syntax shortcut for putting a type annotation on a record field:
  { f1 : typ = e } is sugar for { f1 = (e : typ) }
  { f1 : typ } is sugar for { f1 = (f1 : typ) }
  (Valentin Gatien-Baron, review by Jérémie Dimino)
- PR#6806: Allow type annotations before the "->" in "fun <args> -> <expr>"
  fun x y : (int * int) -> (x, y)
  (Valentin Gatien-Baron, review by Jérémie Dimino)
=======
>>>>>>> e3297533
- GPR#26: support for "(type a b)" as syntactic sugar for "(type a) (type b)"
  (Gabriel Scherer)
- GPR#42: short functor type syntax: "S -> T" for "functor (_ : S) -> T"
  (Leo White)
- GPR#88: allow field punning in object copying expressions:
  {< x; y; >} is sugar for {< x = x; y = y; >}
  (Jeremy Yallop)
- GPR#112: octal escape sequences for char and string literals
  "Make it \o033[1mBOLD\o033[0m"
  (Rafaël Bocquet, request by John Whitingthon)
- GPR#167: allow to annotate externals' arguments and result types so
  they can be unboxed or untagged: [@unboxed], [@untagged]. Supports
  untagging int and unboxing int32, int64, nativeint and float.
  (Jérémie Dimino, Mark Shinwell)
- GPR#173: [@inline] and [@inlined] attributes (for function declarations
  and call sites respectively) to control inlining
  (Pierre Chambart, Mark Shinwell)
- GPR#188: accept [@@immediate] attribute on type declarations to mark types
  that are represented at runtime by an integer
  (Will Crichton, reviewed by Leo White)
* GPR#234: allow "[]" as a user-defined constructor. Demand parenthesis
  around "::" when using "::" as user-defined constructor:
  code using "| :: of ..." must change to "| (::) of ...".
  (Runhang Li, review by Damien Doligez)
- GPR#240: replace special annotations on externals by attributes:
  * "float" is generalized to [@@unboxed]
  * "noalloc" becomes [@@noalloc]
  Deprecate "float" and "noalloc".
  (Jérémie Dimino)
- GPR#254: @ocaml.warn_on_literal_pattern attribute on constructors to
  warn when the argument is matches against a constant pattern.  This
  attribute is applied on predefined exception constructors which
  carry purely informational (with no stability guarantee) message.
  (Alain Frisch)
- GPR#268: hexadecimal notation for floating-point literals: -0x1.ffffp+987
  In OCaml source code, FP literals can be written using the hexadecimal
  notation 0x<mantissa in hex>p<exponent> from ISO C99.
  (Xavier Leroy)
- GPR#273: allow to get the extension slot of an extension constructor
  by writing [%extension_constructor <path>]
  (Jérémie Dimino)
- GPR#282: change short-paths penalty heuristic to assign the same cost to
  idents containing double underscores as to idents starting with an underscore
  (Thomas Refis, Leo White)
- PR#6681 GPR#326: signature items are now accepted as payloads for
  extension and attributes, using the syntax [%foo: SIG ] or [@foo: SIG ].
  Examples: "[%%client: val foo : int]" or "val%client foo : int".
  (Alain Frisch and Gabriel Radanne)
* GPR#342: Allow shortcuts for extension and attributes on all keywords:
  module%foo, class[@foo], etc.
  The attribute in "let[@foo] .. in .." is now attached to the value binding,
  not to the expression.
  (Gabriel Radanne)

Compilers:
<<<<<<< HEAD
- PR#4080, PR#6537, PR#5333: fix stack overflow in the compiler
  when -pack'ing a module that includes a module of the same name
  (Alain Frisch)
* PR#4231, PR#5461: warning 31 is now fatal by default
  (Warning 31: A module is linked twice in the same executable.)
  This is an interim solution; double-linking of modules has dangerous semantics,
  eg. exception constructors end up with two distinct declarations.
  (Alain Frisch)
- PR#4800: better compilation of tuple assignment
  (Gabriel Scherer and Alain Frisch)
- PR#5995: keep -for-pack into account to name exceptions;
  -for-pack should now be used during bytecode compilation as well
  (Alain Frisch, report by Christophe Troestler)
=======
- PR#4231, PR#5461: (interim solution) warning 31 is now fatal by default
- PR#4800: better compilation of tuple assignment (Gabriel Scherer and
  Alain Frisch)
- PR#5995: keep -for-pack into account to name exceptions; document -for-pack
  as mandatory for bytecode as well (Alain Frisch, report by Christophe
  Troestler)
>>>>>>> e3297533
- PR#6400: better error message for '_' used as an expression
  (Alain Frisch, report by whitequark)
- PR#6501: harden the native-code generator against certain uses of "%identity"
  (Xavier Leroy, report by Antoine Miné)
- PR#6636: add --version option
  (whitequark)
- PR#6737: fix Typedtree attributes on (fun x -> body) expressions
- PR#6679: fix pprintast printing of constraints in type declarations
- PR#6845: -no-check-prims to tell ocamlc not to check primitives in runtime
* PR#6865: remove special case for parsing "let _ = expr" in structures
  (Jérémie Dimino, Alain Frisch)
* PR#6438, PR#7059, GPR#315: Pattern guard disables exhaustiveness check
  (function Some x when x = 0 -> ()) will now raise warning 8 (non-exhaustive)
  instead of warning 25 (all clauses are guarded). 25 isn't raised anymore.
  Projects that set warning 8 as an error may fail to compile (presumably
  this is the semantics they wanted).
  (Alain Frisch, request by Martin Jambon and John Whitington)
- PR#6920: fix debug informations around uses of %apply or %revapply
  (Jérémie Dimino, report by Daniel Bünzli)
- PR#6939: Segfault with improper use of let-rec
  (Alain Frisch)
- PR#6943: native-code generator for POWER/PowerPC 64 bits, both in
  big-endian (ppc64) and little-endian (ppc64le) configuration.
  (Xavier Leroy, with inspiration from RedHat's unofficial ppc64 and ppc64le
  ports)
- PR#6979: better code generation in x86-32 backend for copying floats to
  the stack
  (Marc Lasson, review by Xavier Leroy)
- PR#7018: fix missing identifier renaming during inlining
  (Alain Frisch, review by Xavier Leroy)
- PR#7022, GPR#259: unbox float and boxed ints earlier, avoid second pass
  (Alain Frisch)
- PR#7026, GPR#288: remove write barrier for polymorphic variants without
  arguments
  (Simon Cruanes)
<<<<<<< HEAD
- PR#7031: new warning, ambiguous guarded or-patterns
  (Luc Maranget, Gabriel Scherer, report by Martin Clochard and Claude Marché)
- PR#7064, GPR#316: allowing to mark compilation units and sub-modules as
  deprecated
  (Alain Frisch)
- PR#7067: fix performance regression (wrt. 4.01) in the native compiler
  for long nested structures
  (Alain Frisch, report by Daniel Bünzli, review by Jacques Garrigue)
- PR#7097: fix strange syntax error message around illegal packaged module
  signature constraints
  (Alain Frisch, report by Jun Furuse)
- PR#7118, PR#7120, GPR#408, GPR#476: Bug fixed in stack unwinding
  metadata generation. Was a cause of crashes in GUI programs on OS X.
  (Bart Jacobs, review by Mark Shinwell)
=======
- PR#7031: new warning, ambiguous guarded or-patterns (Luc Maranget,
  Gabriel Scherer, report by Martin Clochard and Claude Marché).
- PR#7067: Performance regression in the native compiler for long
  nested structures (Alain Frisch, report by Daniel Bünzli, review
  by Jacques Garrigue)
- PR#7097:  Strange syntax error message around illegal packaged module
  signature constraints (Alain Frisch, report by Jun Furuse)
- PR#7118, PR#7120: Bug fixed in stack unwinding metadata generation.
  Was a cause of crashes in GUI programs on OS X.
  (Bart Jacobs)
>>>>>>> e3297533
- GPR#17: some cmm optimizations of integer operations with constants
  (Stephen Dolan, review by Pierre Chambart)
- GPR#89: improve type-specialization of unapplied primitives:
  unapplied annotations (compare : int -> _),
  type propagation (List.sort compare [1;2;3])
  and propagation from module signatures now lead to specialization
  (Frédéric Bour, review by Gabriel Scherer)
- GPR#107: Prevent more unnecessary float boxing, especially in `if` and `match`
  (Vladimir Brankov, review by Alain Frisch)
- GPR#109: new (lazy) unboxing strategy for float and int references
  (Vladimir Brankov, review by Alain Frisch)
- GPR#115: More precise typing of values at the C-- and Mach level.
  (Xavier Leroy, review by Pierre Chambart)
- GPR#132: Flambda: new intermediate language and "middle-end" optimizers
  (Pierre Chambart, Mark Shinwell, Leo White)
- GPR#207: Colors in compiler messages (warnings, errors)
  configure with -color {auto|always|never} or TERM=dumb
  (Simon Cruanes, review by Gabriel Scherer)
- GPR#258: more precise information on PowerPC instruction sizes
  (Pierre Chambart, Xavier Leroy)
- GPR#263: improve code generation for if-equivalents of (&&) and (||)
  (Pierre Chambart)
- GPR#270: Make [transl_exception_constructor] generate [Immutable] blocks
  (Mark Shinwell)
- GPR#271: Fix incorrect mutability flag when records are built using "with"
  (Mark Shinwell)
- GPR#275: native-code generator for IBM z System running Linux.
  In memoriam Gene Amdahl, 1922-2015.
  (Bill O'Farrell, Tristan Amini, Xavier Leroy)
- GPR#282: relax short-paths safety check in presence of module aliases, take
  penalty into account while building the printing map.
  (Thomas Refis, Leo White)
- GPR#306: Instrument the compiler to debug performance regressions
  (Pierre Chambart)
- GPR#319: add warning for missing cmx files, and extend -opaque option to mli
  files.
  (Leo White)
- GPR#388: OCAML_FLEXLINK environment variable allows overriding flexlink
  command (David Allsopp)
- GPR#392: put all parsetree invariants in a new module Ast_invariants
  (Jérémie Dimino)
- GPR#407: don't display the name of compiled .c files when calling the
  Microsoft C Compiler (same as the assembler).
  (David Allsopp)
- GPR#431: permit constant float arrays to be eligible for pattern match
  branch merging
  (Pierre Chambart)
- GPR#455: provide more debugging information to Js_of_ocaml
  (Jérôme Vouillon)

Runtime system:
- PR#3612, PR#92: allow allocating custom block with finalizers
  in the minor heap.
  (Pierre Chambart)
* PR#6517: use ISO C99 types {,u}int{32,64}_t in preference to our homegrown
  types {,u}int{32,64}.
  C stubs may have to be updated as {,u}int{32,64}_t are not defined anymore.
  (Xavier Leroy)
- PR#6760: closures evaluated in the toplevel can now be marshalled
  (whitequark, review by Jacques-Henri Jourdan)
- PR#6902, GPR#210: runtime emits a warning when finalizing an I/O channel
  which is still open;
    "channel opened on file '...' dies without being closed"
  this is controlled by OCAMLRUNPARAM=W=1 or with Sys.enable_runtime_warnings.
  The behavior of affected program is not changed,
  but they should still be fixed.
  (Alain Frisch, review by Damien Doligez)
- Signal handling: for read-and-clear, use GCC/Clang atomic builtins
  if available.
  (Xavier Leroy)
- PR#6910, GPR#224: marshaling (output_value, input_value, et al)
  now support marshaled data bigger than 4 Gb.
  (Xavier Leroy)
* GPR#226: select higher levels of optimization for GCC >= 3.4 and Clang
  when compiling the run-time system and C stub code.
  "-std=gnu99 -O2 -fno-strict-aliasing -fwrapv" is used by default.
  This also affects default flags for user stubs compiled with "ocamlc -c foo.c"
  and may uncover bugs in them.
  (Xavier Leroy)
- GPR#262: Multiple GC roots per compilation unit
  (Pierre Chambart, Mark Shinwell, review by Damien Doligez)
- GPR#297: Several changes to improve the worst-case GC pause time.
  (Damien Doligez, with help from Leo White and Francois Bobot)
- GPR#325: Add v=0x400 flag to OCAMLRUNPARAM to display GC stats on exit
  (Louis Gesbert, review by Alain Frisch)

Standard library:
- PR#1460, GPR#230: Array.map2, Array.iter2
  (John Christopher McAlpine)
- PR#5197, GPR#63: Arg: allow flags such as --flag=arg as well as --flag arg
  (Richard Jones)
- PR#6017, PR#7034, GPR#267: More efficient ifprintf implementation
  (Jeremy Yallop, review by Gabriel Scherer)
- PR#6296: Some documentation on the floating-point representations
    recognized by Pervasives.float_of_string
  (Xavier Leroy)
- PR#6316: Scanf.scanf failure on %u formats when reading big integers
  (Xavier Leroy, Benoît Vaugon)
- PR#6321: guarantee that "hypot infinity nan = infinity"
  (for conformance with ISO C99)
  (Xavier Leroy)
- PR#6390, GPR#36: expose Sys.{int_size,max_wosize} for js_of_ocaml portability
  (Hugo Heuzard)
- PR#6449: Add Map.union
  (Alain Frisch)
* PR#6494: Add 'equal' functions in modules
  Bytes, Char, Digest, Int32, Int64, Nativeint, and String
  Users defining their own modules with signature 'module of Int32'
  have to extend their implementation.
  (Romain Calascibetta)
* PR#6524, GPR#79: Filename: Optional ?perms argument to open_temp_file
  May break partial applications of the function (fix by passing ?perms:None)
  (Daniel Bünzli, review by Jacques-Pascal Deplaix)
* PR#6525, GPR#80: Add Uchar module to the standard library
  May introduce module name conflicts with existing projects.
  (Daniel Bünzli, review by Yoriyuki Yamagata and Damien Doligez)
- PR#6577: improve performance of %L, %l, %n, %S, %C format specifiers
  (Alain Frisch)
- PR#6585: fix memory leak in win32unix/createprocess.c
  (Alain Frisch, report by user 'aha')
- PR#6645, GPR#174: Guarantee that Set.add, Set.remove, Set.filter
  return the original set if no change is required (Alain Frisch,
  Mohamed Iguernlala)
- PR#6649, GPR#222: accept (int_of_string "+3")
  (Christopher McAlpine)
- PR#6694, PR#6695, GPR#124: deprecate functions using ISO-8859-1 character set
  in Char, Bytes, String and provide alternatives *_acii using US-ASCII.
  Affected functions:
    {Char,String,Bytes}.{uppercase,lowercase},
    {String,Bytes}.{capitalize,uncaptialize}
  (whitequark, review by Damien Doligez)
- GPR#22: Add the Ephemeron module that implements ephemerons and weak
  hash table
  (François Bobot, review by Damien Doligez, Daniel Bünzli,
  Alain Frisch, Pierre Chambart)
- GPR#164: more efficient (branchless) implementation of Pervasives.compare
  specialized at type 'float'.
  (Vladimir Brankov)
- GPR#175: Guarantee that Map.add, Map.remove, Map.filter
  return the original map if no change is required.
  (Mohamed Iguernlala)
- GPR#201: generalize types of Printf.{ifprintf,ikfprintf}
  (Maxence Guesdon)
- GPR#216: add the missing POSIX.1-2001 signals in Sys
  (Guillaume Bury)
- GPR#239: remove type-unsafe code from Stream
  (Pierre Chambart, review by Gabriel Scherer and Jeremy Yallop)
- GPR#250: Check for negative start element in Array.sub
  (report and fix by Jeremy Yallop)
- GPR#265: new implementation of Queue avoiding Obj.magic
  (Jérémie Dimino)
- GPR#268, GPR#303: '%h' and '%H' modifiers for printf and scanf to
  support floating-point numbers in hexadecimal notation
  (Xavier Leroy, Benoît Vaugon)
- GPR#272: Switch classify_float to [@@unboxed]
  (Alain Frisch)
- Improve speed of classify_float by not going through fpclassify()
  (Alain Frisch, Xavier Leroy)
- GPR#277: Switch the following externals to [@@unboxed]:
  * {Nativeint,Int32,Int64}.{of,to}_float
  * Int{32,64}.float_of_bits
  * Int{32,64}.bits_of_float
  (Jérémie Dimino)
- GPR#281: Switch the following externals to [@@unboxed]:
  * Sys.time (and [@@noalloc])
  * Pervasives.ldexp (and [@@noalloc])
  * Pervasives.compare for float, nativeint, int32, int64.
  (François Bobot)
- PR#3622, GPR#195: add function Stack.fold
  (Simon Cruanes)
- GPR#329: Add exists, for_all,  mem and memq functions in Array
  (Bernhard Schommer)
- GPR#337: Add [Hashtbl.filter_map_inplace] (Alain Frisch)
- GPR#356: Add [Format.kasprintf] (Jérémie Dimino, Mark Shinwell)

Type system:
- PR#5545: Type annotations on methods cannot control the choice of abbreviation
  (Jacques Garrigue)
* PR#6465: allow incremental weakening of module aliases.
  This is done by adding equations to submodules when expanding aliases.
  In theory this may be incompatible is some corner cases defining a module
  type through inference, but no breakage known on published code.
  (Jacques Garrigue)
- PR#6593: Functor application in tests/basic-modules fails after commit 15405
  (Jacques Garrigue)

Toplevel and debugger:
- PR#6113: Add descriptions to directives, and display them via #help
  (Nick Giannarakis, Berke Durak, Francis Southern and Gabriel Scherer)
- PR#6396: Warnings-as-errors not properly flushed in the toplevel
  (Alain Frisch)
- PR#6468: toplevel now supports backtraces if invoked with OCAMLRUNPARAM=b
  (whitequark and Jake Donham,
   review by Gabriel Scherer and Jacques-Henri Jourdan)
- PR#6935, GPR#298: crash in debugger when load_printer is given a directory
  (Junsong Li, review by Gabriel Scherer)
- PR#6401: use proper error reporting for toplevel environment initialization:
  no more Env.Error(_) at start time
  (Gabriel Scherer, Alain Frisch)
- PR#7081: report preprocessor warnings in the toplevel
  (Valentin Gatien-Baron, review by Jérémie Dimino)
- PR#7098: Loss of ppx context in toplevel after an exception
  (Alain Frisch, report by whitequark)
- PR#7101: The toplevel does not close in_channel for libraries specified on
  its command line
  (Alain Frisch)
- PR#7119: the toplevel does not respect [@@@warning]
  (Alain Frisch, report by Gabriel Radanne)

Other libraries:
* Unix library: channels created by Unix.in_channel_of_descr or
  Unix.out_channel_of_descr no longer support text mode under Windows.
  Calling [set_binary_mode_{in,out} chan false] on these channels
  now causes an error.
  (Xavier Leroy)
- PR#4023 and GPR#68: add Unix.sleepf (sleep with sub-second resolution)
  (Evgenii Lepikhin and Xavier Leroy)
* Protect Unix.sleep against interruptions by handled signals.
  Before, a handled signal could cause Unix.sleep to return early.
  Now, the sleep is restarted until the given time is elapsed.
  (Xavier Leroy)
* PR#6120, GPR#462: implement Unix.symlink and Unix.readlink on
  Windows. Unix.symlink has a new optional argument to_dir (ignored on
  non-native Windows platforms). stat functions reimplemented to avoid
  buggy Microsoft CRT implementations (native Windows only)
  (David Allsopp, review by Daniel Bünzli)
- PR#6263: add kind_size_in_bytes and size_in_bytes functions
  to Bigarray module.
  (Runhang Li, review by Mark Shinwell)
- PR#6289: Unix.utimes uses the current time only if both arguments
    are exactly 0.0.  Also, use sub-second resolution if available.
  (Xavier Leroy, report by Christophe Troestler)
- PR#6896: serious reimplementation of Big_int.float_of_big_int and
  Ratio.float_of_ratio, ensuring that the result is correctly rounded.
  (Xavier Leroy)
- PR#6989: in Str library, make sure that all \(...\) groups are binding
    and can be consulted with Str.matched_group.  There used to be
    a limitation to 32 binding groups.
  (Xavier Leroy)
- PR#7013: spurious wake-up in the Event module
  (Xavier Leroy)
- PR#7024: in documentation of Str regular expressions, clarify what
    "end of line" means for "^" and "$" regexps.
  (Xavier Leroy, question by Fredrik Lindgren)

OCamldep:
- GPR#286: add support for module aliases
  (Jacques Garrigue)

Manual:
- GPR#302: The OCaml reference manual is now included in the manual/
  subdirectory of the main OCaml source repository. Contributions to
  the manual are warmly welcome.
  (François Bobot, review by Florian Angeletti)
- PR#6676: ongoing simplification of the "Language Extensions" section
  (Alain Frisch, John Whitington)
- PR#7092, GPR#379: Add missing documentation for new 4.03 features
  (Florian Angeletti)
- PR#7109, GPR#380: Fix bigarray documentation layout
  (Florian Angeletti, Leo White)

Bug fixes:
- PR#3612: memory leak in bigarray read from file
  (Pierre Chambart, report by Gary Huber)
* PR#4166, PR#6956: force linking when calling external C primitives
  (Jacques Garrigue, reports by Markus Mottl and Christophe Troestler)
* PR#4466, PR#5325: under Windows, concurrent read and write operations
    on the same socket could block unexpectedly.  Fixed by keeping sockets
    in asynchronous mode rather than creating them in synchronous mode.
  (Xavier Leroy)
* PR#4539: change exception string raised when comparing functional values
  May break programs matching on the string argument of Invalid_argument.
  Matching on the string argument of Invalid_argument or Failure is a
  programming mistake: these strings may change in future versions.
  (Nicolas Braud-Santoni, report by Eric Cooper)
- PR#4832: Filling bigarrays may block out runtime
  (Markus Mottl)
- PR#5663: program rejected due to nongeneralizable type variable that
    appears nowhere
  (Jacques Garrigue, report by Stephen Weeks)
- PR#5780: report more informative type names in GADTs error messages
  (Jacques Garrigue, report by Sebastien Furic)
- PR#5887: move the byterun/*.h headers to byterun/caml/*.h to avoid header
    name clashes
  (Jérôme Vouillon and Adrien Nader and whitequark)
* PR#6081: ocaml now add script's directory to search path, not current
    directory
  (Thomas Leonard and Damien Doligez)
- PR#6108, PR#6802: fail cleanly if dynlink.cma or ocamltoplevel.cma
    are loaded inside the toplevel loop.
  (Xavier Leroy)
- PR#6171: Confusing error message when a type escapes its scope.
  (Jacques Garrigue and Leo White, report by John Whitington)
- PR#6340: Incorrect handling of \r when processing "Windows" source files
  (Damien Doligez, report by David Allsopp)
- PR#6342: Incorrect error message when type constraints differ
  (Alain Frisch, report by Philippe Wang)
* PR#6521: {Bytes,Char,String}.escaped were locale-dependent
  we now escape all non-ASCII-printable instead of a locale-dependent subset.
  (Damien Doligez, report by Jun Furuse)
- PR#6526: prevent ocamllex from warning unescaped newline inside comments
  (Damien Doligez, report by user 'dhekir')
- PR#6341: ocamldoc -colorize-code adds spurious <br> tags to <pre> blocks
  (Maxence Guesdon, report by Damien Doligez)
- PR#6560: Wrong failure message for {Int32,Int64,NativeInt}.of_string
  It reported (Failure "int_of_string"), now "Int32.of_string" etc.
  (Maxime Dénès and Gabriel Scherer)
- PR#6648: show_module should indicate its elision
  (Jacques Garrigue, report by Leo White)
- PR#6650: Cty_constr not handled correctly by Subst
  (Jacques Garrigue, report by Leo White)
- PR#6651: Failing component lookup
  (Jacques Garrigue, report by Leo White)
* PR#6664: Crash when finalising lazy values of the wrong type.
  (Damien Doligez)
- PR#6672: Unused variance specification allowed in with constraint
  (Jacques Garrigue, report by Leo White)
- PR#6744: Univars can escape through polymorphic variants (partial fix)
  (Jacques Garrigue, report by Leo White)
- PR#6752: Extensible variant types and scope escaping
  A side-effect of the fix is that (ocamlc -i) sometimes reports
  (type-sound) invalid signature, with a type used before its declaration.
  (Jacques Garrigue, report by Maxence Guesdon)
- PR#6762: improve warning 45 in presence of re-exported type definitions
  (Warning 45: open statement shadows the constructor)
  (Alain Frisch, report by Olivier Andrieu)
- PR#6776: Failure to kill the "tick" thread, segfault when exiting the runtime
  (Damien Doligez, report by Thomas Braibant)
- PR#6780: Poor error message for wrong -farch and -ffpu options (ocamlopt, ARM)
  (Xavier Leroy, report by whitequark)
- PR#6805: Duplicated expression in case of hole in a non-failing switch.
  (Luc Maranget)
- PR#6808: the parsing of OCAMLRUNPARAM is too lax
  (Damien Doligez)
- PR#6874: Inefficient code generated for module function arguments
  (Jacques Garrigue, report by Markus Mottl)
- PR#6888: The list command of ocamldebug uses the wrong file
  (Damien Doligez, report by Pierre-Marie Pédrot)
- PR#6897: Bad error message for some pattern matching on extensible variants
  (Alain Frisch, report by Gabriel Radanne)
- PR#6899: Optional parameters and non generalizable type variables
  (Thomas Refis and Leo White)
- PR#6907: Stack overflow printing error in class declaration
  (Jacques Garrigue, report by Ivan Gotovchits)
- PR#6931: Incorrect error message on type error inside record construction
  (Damien Doligez, report by Leo White)
- PR#6938: fix regression on "%047.27{l,L,n}{d,i,x,X,o,u}"
  (Benoît Vaugon, report by Arduino Cascella)
- PR#6944: let module X = Path in … is not typed as a module alias
  (Jacques Garrigue, report by Frédéric Bour)
- PR#6945 and GPR#227: protect Sys and Unix functions against string
    arguments containing the null character '\000'
  (Simon Cruanes and Xavier Leroy, report by Daniel Bünzli)
- PR#6946: Uncaught exception with wrong type for "%ignore"
  (Jacques Garrigue, report by Leo White)
- PR#6954: Infinite loop in type checker with module aliases
  (Jacques Garrigue, report by Mark Mottl)
- PR#6972, GPR#276: 4.02.3 regression on documentation comments in .cmt files
  (Leo White, report by Olivier Andrieu)
- PR#6977: String literals in comments interpret escape sequences
  (Damien Doligez, report by Daniel Bünzli and David Sheets)
- PR#6980: Assert failure from polymorphic variants and existentials
  (Jacques Garrigue, report by Leo White)
- PR#6981: Ctype.Unify(_) with associated functor arg refering to previous one
  (Jacques Garrigue, report by Nicholas Labich)
- PR#6982: unexpected type error when packing a module alias
  (Jacques Garrigue, report by Valentin Gatien-Baron)
- PR#6985: `module type of struct include Bar end exposes
           %s#row when Bar contains private row types
  (Jacques Garrigue, report by Nicholas Labich)
- PR#6992: Segfault from bug in GADT/module typing
  (Jacques Garrigue, report by Stephen Dolan)
- PR#6993: Segfault from recursive modules violating exhaustiveness assumptions
  (Jacques Garrigue, report by Stephen Dolan)
- PR#6998: Typer fails reading unnecessary cmis with -no-alias-deps and -w -49
  (Leo White, report by Valentin Gatien-Baron)
- PR#7003: String.sub may cause segmentation fault on sizes above 2^31
  (Damien Doligez, report by Radek Micek)
- PR#7008: Fatal error in ocamlc with empty compilation unit name
  (Damien Doligez, report by Cesar Kunz)
- PR#7012: Variable name forgotten when it starts with a capital letter
  (Jacques Garrigue, Gabriel Scherer,
   report by Thomas Leonard and Florian Angeletti)
- PR#7016: fix Stack overflow in GADT typing
  Note: Equi-recursive types are considered when checking GADT pattern
  exhaustiveness, even when -rectypes is not used.
  (Jacques Garrigue, report by Mikhail Mandrykin)
- PR#7030: libasmrun_shared.so fails to build on SPARC Solaris
  (report and fix by Patrick Star)
- PR#7036: Module alias is not taken into account when checking module
  type compatibility (in a class type) (Jacques Garrigue)
- PR#7037: more reproducible builds, don't put temp file names into objects
  (Xavier Leroy)
- PR#7038: out of memory condition in caml_io_mutex_lock
  (Xavier Leroy, report by Marc Lasson)
- PR#7039: Unix.getsockname returns garbage for unnamed PF_UNIX sockets
  (Xavier Leroy)
- PR#7042 and GPR#295: CSE optimization confuses the FP literals +0.0 and -0.0
  (Xavier Leroy)
- PR#7152: Typing equality involving non-generalizable type variable
  (Jacques Garrigue, report by François Bobot)
- PR#7075: Fix repetitions in ocamldoc generated documentation
  (Florian Angeletti)
- PR#7082: Object type in recursive module's `with` annotation
- PR#7108: ocamldoc, have -html preserve custom/extended html generators
  (Armaël Guéneau)
- PR#7096: ocamldoc uses an incorrect subscript/superscript style
- PR#7111: reject empty let bindings instead of printing incorrect syntax
  (Jérémie Dimino)
* PR#7113: -safe-string can break GADT compatibility check
- PR#7115: shadowing in a branch of a GADT match breaks unused variable
  warning (Alain Frisch, report by Valentin Gatien-Baron)
- PR#7133: Jump labels in assembly end up as symbols in the executable on OS X
  (Bart Jacobs)
- PR#7135: only warn about ground coercions in -principal mode
  (Jacques Garrigue, report by Jeremy Yallop)
- PR#7160: Type synonym definitions can weaken gadt constructor types
  (Jacques Garrigue, report by Mikhail Mandrykin)
- GPR#205: Clear caml_backtrace_last_exn before registering as root
  (report and fix by Frederic Bour)
- GPR#220: minor -dsource error on recursive modules
  (Hongbo Zhang)
- GPR#228: fix a dangling internal pointer in (bytecode )debug_info
  (Gabriel Scherer and Mark Shinwell and Xavier Leroy)
- GPR#233: Make CamlinternalMod.init_mod robust to optimization
  (Pierre Chambart, Mark Shinwell)
- GPR#249: fix a few hardcoded ar commands
  (Daniel Bünzli)
- GPR#251: fix cross-compilation with ocamldoc enabled
  (whitequark)
- GPR#280: Fix stdlib dependencies for .p.cmx (Pierre Chambart,
  Mark Shinwell)
- GPR#283: Fix memory leaks in intern.c when OOM is raised
  (Marc Lasson, review by Alain Frisch)
- GPR#22: Fix the cleaning of weak pointers. In very rare cases
  accessing a value during the cleaning of the weak pointers could
  result in the value being removed from one weak arrays and kept in
  another one. That breaks the property that a value is removed from a
  weak pointer only when it is dead and garbage collected. (François
  Bobot, review by Damien Doligez)
- GPR#313: Prevent quadratic cases in CSE
  (Pierre Chambart, review by Xavier Leroy)
- PR#6795, PR#6996: Make ocamldep report errors passed in
  [%ocaml.error] extension points
  (Jérémie Dimino)
- GPR#355: make ocamlnat build again
  (Jérémie Dimino, Thomas Refis)
- GPR#405: fix compilation under Visual Studio 2015
  (David Allsopp)
- GPR#441: better type error location in presence of type constraints
  (Thomas Refis, report by Arseniy Alekseyev)
- GPR#477: reallow docstrings inside object types, and inside polymorphic
  variant and arrow types
  (Thomas Refis)

Features wishes:
- PR#4518, GPR#29: change location format for reporting errors in ocamldoc
  (Sergei Lebedev)
- PR#4714: List.cons
- PR#5418 (comments) : generate dependencies with $(CC) instead of gcc
- PR#6167: OCAMLPARAM support for disabling PIC generation ("pic=0")
  (Gabor Pali)
- PR#6367: introduce Asttypes.arg_label to encode labelled arguments
- PR#6452, GPR#140: add internal suport for custom printing formats
  (Jérémie Dimino)
- PR#6611: remove the option wrapper on optional arguments in the syntax tree
- PR#6635: support M.[], M.(), M.{< >} and M.[| |]
  (Jeremy Yallop, review by Gabriel Radanne)
- PR#6691: install .cmt[i] files for stdlib and compiler-libs
  (David Sheets, request by Gabriel Radanne)
- PR#6722: compatibility with x32 architecture (x86-64 in ILP32 mode).
  ocamlopt is not supported, but bytecode compiles cleanly.
- PR#6742: remove duplicate virtual_flag information from Tstr_class
- PR#6719: improve Buffer.add_channel when not enough input is available
  (Simon Cruanes)
* PR#6816: reject integer and float literals directly followed by an identifier.
  This was prevously read as two separate tokens.
  [let abc = 1 in (+) 123abc] was accepted and is now rejected.
  (Hugo Heuzard)
- PR#6876: improve warning 6 by listing the omitted labels.
  (Eyyüb Sari)
- PR#6924: tiny optim to avoid some spilling of floats in x87
  (Alain Frisch)
- GPR#111: `(f [@taillcall]) x y` warns if `f x y` is not a tail-call
  (Simon Cruanes)
- GPR#118: ocamldep -allow-approx: fallback to a lexer-based approximation
  (Frédéric Bour)
- GPR#137: add untypeast.ml (in open recursion style) to compiler-libs
  (Gabriel Radanne)
- GPR#142: add a CAMLdrop macro for undoing CAMLparam*/CAMLlocal*
- GPR#145: speeedup bigarray access by optimizing Cmmgen.bigarray_indexing
  (Vladimir Brankov, review by Gabriel Scherer)
- GPR#147: [type 'a result = Ok of 'a | Error of 'b] in Pervasives
  (Yaron Minsky)
- GPR#156, GPR#279: optimize caml_frame_descriptors realloc (dynlink speedup)
  (Pierre Chambart, Alain Frisch,
   review by François Bobot, Xavier Leroy and Damien Doligez)
- GPR#191: Making gc.h and some part of memory.h public
  (Thomas Refis)
- GPR#196: Make [Thread.id] and [Thread.self] [noalloc]
  (Clark Gaebel)
- GPR#165, GPR#221: fix windows compilation warnings
  (Bernhard Schommer, Gabriel Scherer, report by Alain Frisch)
- GPR#189: Added .dylib and .so as extensions for ocamlmklib
  (Edgar Aroutiounian, whitequark)
- GPR#237: a CONTRIBUTING document
  (François Bobot, Gabriel Scherer, review by Xavier Leroy)
- GPR#245: remove a few remaining French comments
  (Florian Angeletti)
- GPR#252: improve build instructions in MSVC Windows README
  (Philip Daian)
* GPR#170: Parse arbitrary precision integers.
  Accept a single [A-Za-z] as modifier for integers (generalizing 'l','L','n')
  and floats.
  May cause breakage (ie. ppx preprocessor) because of changes in the parsetree.
  This changes PR#6816 a little bit by reading the literal [123a] as a single
  token that can later be rewritten by a ppx preprocessor.
  (Hugo Heuzard)
- GPR#308: add experimental support for NetBSD/arm (verified on RaspberryPi)
  (Rich Neswold)
- GPR#335: Type error messages specify if a type is abstract
  because no corresponding cmi could be found. (Hugo Heuzard)
- GPR#365: prevent printing just a single type variable on one side
  of a type error clash. (Hugo Heuzard)
- GPR#383: configure: define _ALL_SOURCE for build on AIX7.1
  (tkob)
- GPR#401: automatically retry failed test directories in the testsuite
  (David Allsopp)
- GPR#451: an optional 'parallel' target in testsuite/Makefile using the
  GNU parallel tool to run tests in parallel.
  (Gabriel Scherer)

Build system:
- GPR#388: FlexDLL added as a Git submodule and bootstrappable with the compiler
  (David Allsopp)

OCaml 4.02.3 (27 Jul 2015):
---------------------------

Bug fixes:
- PR#6908: Top-level custom printing for GADTs: interface change in 4.02.2
  (Grégoire Henry, report by Jeremy Yallop)
- PR#6919: corrupted final_table
  (ygrek)
- PR#6926: Regression: ocamldoc lost unattached comment
  (Damien Doligez, report by François Bobot)
- PR#6930: Aliased result type of GADT constructor results in assertion failure
  (Jacques Garrigue)

Feature wishes:
- PR#6691: install .cmt[i] files for stdlib and compiler-libs
  (David Sheets, request by Gabriel Radanne)
- GPR#37: New primitive: caml_alloc_dummy_function
  (Hugo Heuzard)

OCaml 4.02.2 (17 Jun 2015):
---------------------------

(Changes that can break existing programs are marked with a "*")

Language features:
- PR#6583: add a new class of binary operators with the same syntactic
  precedence as method calls; these operators start with # followed
  by a non-empty sequence of operator symbols (for instance #+, #!?).
  It is also possible to use '#' as part of these extra symbols
  (for instance ##, or #+#); this is rejected by the type-checker,
  but can be used e.g. by ppx rewriters.
  (Alain Frisch, request by Gabriel Radanne)
* PR#6016: add a "nonrec" keyword for type declarations
  (Jérémie Dimino)
* PR#6612, GPR#152: change the precedence of attributes in type declarations
  (Jérémie Dimino)

Compilers:
- PR#6600: make -short-paths faster by building the printing map
  incrementally
  (Jacques Garrigue)
- PR#6642: replace $CAMLORIGIN in -ccopt with the path to cma or cmxa
  (whitequark, Gabriel Scherer, review by Damien Doligez)
- PR#6797: new option -output-complete-obj
  to output an object file with included runtime and autolink libraries
  (whitequark)
- PR#6845: -no-check-prims to tell ocamlc not to check primitives in runtime
  (Alain Frisch)
- GPR#149: Attach documentation comments to parse tree
  (Leo White)
- GPR#159: Better locations for structure/signature items
  (Leo White)

Toplevel and debugger:
- PR#5958: generalized polymorphic #install_printer
  (Pierre Chambart and Grégoire Henry)

OCamlbuild:
- PR#6237: explicit "infer" tag to control or disable menhir --infer
  (Hugo Heuzard)
- PR#6625: pass -linkpkg to files built with -output-obj.
  (whitequark)
- PR#6702: explicit "linkpkg" and "dontlink(foo)" flags
  (whitequark, Gabriel Scherer)
- PR#6712: Ignore common VCS directories
  (whitequark)
- PR#6720: pass -g to C compilers when tag 'debug' is set
  (whitequark, Gabriel Scherer)
- PR#6733: add .byte.so and .native.so targets to pass
  -output-obj -cclib -shared.
  (whitequark)
- PR#6733: "runtime_variant(X)" to pass -runtime-variant X option.
  (whitequark)
- PR#6774: new menhir-specific flags "only_tokens" and "external_tokens(Foo)"
  (François Pottier)

Libraries:
- PR#6285: Add support for nanosecond precision in Unix.stat()
  (Jérémie Dimino, report by user 'gfxmonk')
- PR#6781: Add higher baud rates to Unix termios
  (Damien Doligez, report by Berke Durak)
- PR#6834: Add Obj.{first,last}_non_constant_constructor_tag
  (Mark Shinwell, request by Gabriel Scherer)

Runtime:
- PR#6078: Release the runtime system when calling caml_dlopen
  (Jérémie Dimino)
- PR#6675: GC hooks
  (Damien Doligez and Roshan James)

Build system:
- PR#5418 (comments) : generate dependencies with $(CC) instead of gcc
  (Damien Doligez and Michael Grünewald)
- PR#6266: Cross compilation for iOs, Android etc
  (whitequark, review by Damien Doligez and Mark Shinwell)

Installation procedure:
- Update instructions for x86-64 PIC mode and POWER architecture builds
  (Mark Shinwell)

Bug fixes:
- PR#5271: Location.prerr_warning is hard-coded to use Format.err_formatter
  (Damien Doligez, report by Rolf Rolles)
- PR#5395: OCamlbuild mishandles relative symlinks and include paths
  (Damien Doligez, report by Didier Le Botlan)
- PR#5822: wrong value of Options.ext_dll on windows
  (Damien Doligez and Daniel Weil)
- PR#5836, PR#6684: printing lazy values in ocamldebug may segfault
  (Gabriel Scherer, request by the Coq team)
- PR#5887: move the byterun/*.h headers to byterun/caml/*.h to avoid
  header name clashes
  (Jérôme Vouillon and Adrien Nader and whitequark)
- PR#6281: Graphics window does not acknowledge second click (double click)
  (Kyle Headley)
- PR#6490: incorrect backtraces in gdb on AArch64.  Also fixes incorrect
  backtraces on 32-bit ARM.
  (Mark Shinwell)
- PR#6573: extern "C" for systhreads/threads.h
  (Mickaël Delahaye)
- PR#6575: Array.init evaluates callback although it should not do so
  (Alain Frisch, report by Gerd Stolpmann)
- PR#6607: The manual doesn't mention 0x200 flag for OCAMLRUNPARAM=v
  (Alain Frisch)
- PR#6616: allow meaningful use of -use-runtime without -custom.
  (whitequark)
- PR#6617: allow android build with pthreads support (since SDK r10c)
  (whitequark)
- PR#6626: ocamlbuild on cygwin cannot find ocamlfind
  (Gergely Szilvasy)
- PR#6628: Configure script rejects legitimate arguments
  (Michael Grünewald, Damien Doligez)
- PR#6630: Failure of tests/prim-bigstring/{big,}string.ml on big-endian
  architectures
  (Pierre Chambart, testing by Mark Shinwell)
- PR#6640: ocamlbuild: wrong "unused tag" warning on "precious"
  (report by user 'william')
- PR#6652: ocamlbuild -clean does not print a newline after output
  (Damien Doligez, report by Andi McClure)
- PR#6658: cross-compiler: version check not working on OS X
  (Gerd Stolpmann)
- PR#6665: Failure of tests/asmcomp on sparc
  (Stéphane Glondu)
- PR#6667: wrong implementation of %bswap16 on ARM64
  (Xavier Leroy)
- PR#6669: fix 4.02 regression in toplevel printing of lazy values
  (Leo White, review by Gabriel Scherer)
- PR#6671: Windows: environment variable 'TZ' affects Unix.gettimeofday
  (Mickael Delahaye and Damien Doligez)
- PR#6680: Missing parentheses in warning about polymorphic variant value
  (Jacques Garrigue and Gabriel Scherer, report by Philippe Veber)
- PR#6686: Bug in [subst_boxed_number]
  (Jérémie Dimino, Mark Shinwell)
- PR#6690: Uncaught exception (Not_found) with (wrong) wildcard or unification
  type variable in place of a local abstract type
  (Jacques Garrigue, report by Mikhail Mandrykin)
- PR#6693 (part two): Incorrect relocation types in x86-64 runtime system
  (whitequark, review by Jacques-Henri Jourdan, Xavier Leroy and Mark Shinwell)
- PR#6717: Pprintast does not print let-pattern attributes
  (Gabriel Scherer, report by whitequark)
- PR#6727: Printf.sprintf "%F" misbehavior
  (Benoît Vaugon, report by Vassili Karpov)
- PR#6747: ocamlobjinfo: missing symbol caml_plugin_header due to underscore
  (Damien Doligez, Maverick Woo)
- PR#6749: ocamlopt returns n for (n mod 1) instead of 0
  (Mark Shinwell and Jérémie Dimino)
- PR#6753: Num.quo_num and Num.mod_num incorrect for some negative arguments
  (Xavier Leroy)
- PR#6758: Ocamldoc "analyse_module: parsetree and typedtree don't match"
  (Damien Doligez, report by user 'maro')
- PR#6759: big_int_of_string incorrectly parses some hexa literals
  (Damien Doligez, report by Pierre-yves Strub)
- PR#6763: #show with -short-paths doesn't select shortest type paths
  (Jacques Garrigue, report by David Sheets)
- PR#6768: Typechecker overflow the stack on cyclic type
  (Jacques Garrigue, report by user 'darktenaibre')
- PR#6770: (duplicate of PR#6686)
- PR#6772: asmrun/signals_asm.c doesn't compile on NetBSD/i386
  (Kenji Tokudome)
- PR#6775: Digest.file leaks file descriptor on error
  (Valentin Gatien-Baron)
- PR#6779: Cross-compilers cannot link bytecode using custom primitives
  (Damien Doligez, request by whitequark)
- PR#6787: Soundness bug with polymorphic variants
  (Jacques Garrigue, with help from Leo White and Grégoire Henry,
   report by Michael O'Connor)
- PR#6790: otherlibs should be built with -g
  (Damien Doligez, report by whitequark)
- PR#6791: "%s@[", "%s@{" regression in Scanf
  (Benoît Vaugon)
- PR#6793: ocamlbuild passes nonsensical "-ocamlc ..." commands to menhir
  (Gabriel Scherer, report by Damien Doligez)
- PR#6799: include guards missing for unixsupport.h and other files
  (Andreas Hauptmann)
- PR#6810: Improve documentation of Bigarray.Genarray.map_file
  (Mark Shinwell and Daniel Bünzli)
- PR#6812: -short-paths and -no-alias-deps can create inconsistent assumptions
  (Jacques Garrigue, report by Valentin Gatien-Baron)
- PR#6817: GADT exhaustiveness breakage with modules
  (Leo White, report by Pierre Chambart)
- PR#6824: fix buffer sharing on partial application of Format.asprintf
  (Gabriel Scherer, report by Alain Frisch)
- PR#6831: Build breaks for -aspp gcc on solaris-like OSs
  (John Tibble)
- PR#6836: Assertion failure using -short-paths
  (Jacques Garrigue, report by David Sheets)
- PR#6837: Build profiling libraries on FreeBSD and NetBSD x86-64
  (Mark Shinwell, report by Michael Grünewald)
- PR#6841: Changing compilation unit name with -o breaks ocamldebug
  (Jacques Garrigue, report by Jordan Walke)
- PR#6842: export Typemod.modtype_of_package
- PR#6843: record weak dependencies even when the .cmi is missing
  (Leo White, Gabriel Scherer)
- PR#6849: Inverted pattern unification error
  (Jacques Garrigue, report by Leo White)
- PR#6857: __MODULE__ doesn't give the current module with -o
  (Jacques Garrigue, report by Valentin Gatien-Baron)
- PR#6862: Exhaustiveness check wrong for class constructor arguments
  (Jacques Garrigue)
- PR#6869: Improve comment on [Hashtbl.hash_param]
  (Mark Shinwell, report by Jun Furuse)
- PR#6870: Unsoundness when -rectypes fails to detect non-contractive type
  (Jacques Garrigue, report by Stephen Dolan)
- PR#6872: Type-directed propagation fails to disambiguate variants
  that are also exception constructors
  (Jacques Garrigue, report by Romain Beauxis)
- PR#6878: AArch64 backend generates invalid asm: conditional branch
  out of range (Mark Shinwell, report by Richard Jones, testing by Richard
  Jones and Xavier Leroy, code review by Xavier Leroy and Thomas Refis)
- PR#6879: Wrong optimization of 1 mod n
  (Mark Shinwell, report by Jean-Christophe Filliâtre)
- PR#6884: The __CYGWIN32__ #define should be replaced with __CYGWIN__
  (Adrien Nader)
- PR#6886: -no-alias-deps allows to build self-referential compilation units
  (Jacques Garrigue, report by Valentin Gatien-Baron)
- PR#6889: ast_mapper fails to rewrite class attributes
  (Sébastien Briais)
- PR#6893: ocamlbuild:  "tag not used" warning when using (p)dep
  (Gabriel Scherer, report by Christiano Haesbaert)
- GPR#143: fix getsockopt behaviour for boolean socket options
  (Anil Madhavapeddy and Andrew Ray)
- GPR#190: typo in pervasives
  (Guillaume Bury)
- Misplaced assertion in major_gc.c for no-naked-pointers mode
  (Stephen Dolan, Mark Shinwell)

Feature wishes:
- PR#6452, GPR#140: add internal suport for custom printing formats
  (Jérémie Dimino)
- PR#6641: add -g, -ocamlcflags, -ocamloptflags options to ocamlmklib
  (whitequark)
- PR#6693: also build libasmrun_shared.so and lib{asm,caml}run_pic.a
  (whitequark, review by Mark Shinwell)
- PR#6842: export Typemod.modtype_of_package
  (Jacques Garrigue, request by Jun Furuse)
- GPR#139: more versatile specification of locations of .annot
  (Christophe Troestler, review by Damien Doligez)
- GPR#171: allow custom warning printers / catchers
  (Benjamin Canou, review by Damien Doligez)
- GPR#191: Making gc.h and some part of memory.h public
  (Thomas Refis)

OCaml 4.02.1 (14 Oct 2014):
---------------------------

(Changes that can break existing programs are marked with a "*")

Standard library:
* Add optional argument ?limit to Arg.align.

Bug Fixes:
- PR#4099: Bug in Makefile.nt: won't stop on error
  (George Necula)
- PR#6181: Improve MSVC build
  (Chen Gang)
- PR#6207: Configure doesn't detect features correctly on Haiku
  (Jessica Hamilton)
- PR#6466: Non-exhaustive matching warning message for open types is confusing
  (whitequark)
- PR#6529: fix quadratic-time algorithm in Consistbl.extract.
  (Xavier Leroy, Alain Frisch, relase-worthy report by Jacques-Pascal Deplaix)
- PR#6530: Add stack overflow handling for native code (OpenBSD i386 and amd64)
  (Cristopher Zimmermann)
- PR#6533: broken semantics of %(%) when substituted by a box
  (Benoît Vaugon, report by Boris Yakobowski)
- PR#6534: legacy support for %.10s
  (Benoît Vaugon, Gabriel Scherer, report by Nick Chapman)
- PR#6536: better documentation of flag # in format strings
  (Damien Doligez, report by Nick Chapman)
- PR#6544: Bytes and CamlinternalFormat missing from threads stdlib.cma
  (Christopher Zimmermann)
- PR#6546: -dsource omits parens for `List ((`String "A")::[]) in patterns
  (Gabriel Scherer, report by whitequark)
- PR#6547: __MODULE__ aborts the compiler if the module name cannot be inferred
  (Jacques Garrigue, report by Kaustuv Chaudhuri)
- PR#6549: Debug section is sometimes not readable when using -pack
  (Hugo Heuzard, review by Gabriel Scherer)
- PR#6553: Missing command line options for ocamldoc
  (Maxence Guesdon)
- PR#6554: fix race condition when retrieving backtraces
  (Jérémie Dimino, Mark Shinwell).
- PR#6557: String.sub throws Invalid_argument("Bytes.sub")
  (Damien Doligez, report by Oliver Bandel)
- PR#6562: Fix ocamldebug module source lookup
  (Leo White)
- PR#6563: Inclusion of packs failing to run module initializers
  (Jacques Garrigue, report by Mark Shinwell)
- PR#6564: infinite loop in Mtype.remove_aliases
  (Jacques Garrigue, report by Mark Shinwell)
- PR#6565: compilation fails with Env.Error(_)
  (Jacques Garrigue and Mark Shinwell)
- PR#6566: -short-paths and signature inclusion errors
  (Jacques Garrigue, report by Mark Shinwell)
- PR#6572: Fatal error with recursive modules
  (Jacques Garrigue, report by Quentin Stievenart)
- PR#6575: Array.init evaluates callback although it should not do so
  (Alain Frisch, report by Gerd Stolpmann)
- PR#6578: Recursive module containing alias causes Segmentation fault
  (Jacques Garrigue)
- PR#6581: Some bugs in generative functors
  (Jacques Garrigue, report by Mark Shinwell)
- PR#6584: ocamldep support for "-open M"
  (Gabriel Scherer, review by Damien Doligez, report by Hezekiah M. Carty)
- PR#6588: Code generation errors for ARM
  (Mark Shinwell, Xavier Leroy)
- PR#6590: Improve Windows (MSVC and mingw) build
  (Chen Gang)
- PR#6599: ocamlbuild: add -bin-annot when using -pack
  (Christopher Zimmermann)
- PR#6602: Fatal error when tracing a function with abstract type
  (Jacques Garrigue, report by Hugo Herbelin)
- ocamlbuild: add an -ocamlmklib option to change the ocamlmklib command
  (Jérôme Vouillon)

OCaml 4.02.0 (29 Aug 2014):
---------------------------

(Changes that can break existing programs are marked with a "*")

Language features:
- Attributes and extension nodes
  (Alain Frisch)
- Generative functors (PR#5905)
  (Jacques Garrigue)
* Module aliases
  (Jacques Garrigue)
* Alternative syntax for string literals {id|...|id} (can break comments)
  (Alain Frisch)
- Separation between read-only strings (type string) and read-write byte
  sequences (type bytes). Activated by command-line option -safe-string.
  (Damien Doligez)
- PR#6318: Exception cases in pattern matching
  (Jeremy Yallop, backend by Alain Frisch)
- PR#5584: Extensible open datatypes
  (Leo White)

Build system for the OCaml distribution:
- Use -bin-annot when building.
- Use GNU make instead of portable makefiles.
- Updated build instructions for 32-bit Mac OS X on Intel hardware.

Shedding weight:
* Removed Camlp4 from the distribution, now available as third-party software.
* Removed Labltk from the distribution, now available as a third-party library.

Type system:
* PR#6235: Keep typing of pattern cases independent in principal mode
  (i.e. information from previous cases is no longer used when typing
  patterns; cf. 'PR#6235' in testsuite/test/typing-warnings/records.ml)
  (Jacques Garrigue)
- Allow opening a first-class module or applying a generative functor
  in the body of a generative functor. Allow it also in the body of
  an applicative functor if no types are created
  (Jacques Garrigue, suggestion by Leo White)
* Module aliases are now typed in a specific way, which remembers their
  identity. Compiled interfaces become smaller, but may depend on the
  original modules. This also changes the signature inferred by
  "module type of".
  (Jacques Garrigue, feedback from Leo White, Mark Shinwell and Nick Chapman)
- PR#6331: Slight change in the criterion to distinguish private
  abbreviations and private row types: create a private abbreviation for
  closed objects and fixed polymorphic variants.
  (Jacques Garrigue)
* PR#6333: Compare first class module types structurally rather than
  nominally. Value subtyping allows module subtyping as long as the internal
  representation is unchanged.
  (Jacques Garrigue)

Compilers:
- More aggressive constant propagation, including float and
  int32/int64/nativeint arithmetic.  Constant propagation for floats
  can be turned off with option -no-float-const-prop, for codes that
  change FP rounding modes at run-time.
  (Xavier Leroy)
- New back-end optimization pass: common subexpression elimination (CSE).
  (Reuses results of previous computations instead of recomputing them.)
  (Xavier Leroy)
- New back-end optimization pass: dead code elimination.
  (Removes arithmetic and load instructions whose results are unused.)
  (Xavier Leroy)
- PR#6269: Optimization of sequences of string patterns
  (Benoît Vaugon and Luc Maranget)
- Experimental native code generator for AArch64 (ARM 64 bits)
  (Xavier Leroy)
- PR#6042: Optimization of integer division and modulus by constant divisors
  (Xavier Leroy and Phil Denys)
- Add "-open" command line flag for opening a single module before typing
  (Leo White, Mark Shinwell and Nick Chapman)
* "-o" now sets module name to the output file name up to the first "."
  (it also applies when "-o" is not given, i.e. the module name is then
   the input file name up to the first ".")
  (Leo White, Mark Shinwell and Nick Chapman)
* PR#5779: better sharing of structured constants
  (Alain Frisch)
- PR#5817: new flag to keep locations in cmi files
  (Alain Frisch)
- PR#5854: issue warning 3 when referring to a value marked with
  the [@@ocaml.deprecated] attribute
  (Alain Frisch, suggestion by Pierre-Marie Pédrot)
- PR#6017: a new format implementation based on GADTs
  (Benoît Vaugon and Gabriel Scherer)
* PR#6203: Constant exception constructors no longer allocate
  (Alain Frisch)
- PR#6260: avoid unnecessary boxing in let
  (Vladimir Brankov)
- PR#6345: Better compilation of optional arguments with default values
  (Alain Frisch, review by Jacques Garrigue)
- PR#6389: ocamlopt -opaque option for incremental native compilation
  (Pierre Chambart, Gabriel Scherer)

Toplevel interactive system:
- PR#5377: New "#show_*" directives
  (ygrek, Jacques Garrigue and Alain Frisch)

Runtime system:
- New configure option "-no-naked-pointers" to improve performance by
  avoiding page table tests during block darkening and the marking phase
  of the major GC.  In this mode, all out-of-heap pointers must point at
  things that look like OCaml values: in particular they must have a valid
  header.  The colour of said headers should be black.
  (Mark Shinwell, reviews by Damien Doligez and Xavier Leroy)
- Fixed bug in native code version of [caml_raise_with_string] that could
  potentially lead to heap corruption.
  (Mark Shinwell)
* Blocks initialized by [CAMLlocal*] and [caml_alloc] are now filled with
  [Val_unit] rather than zero.
  (Mark Shinwell)
- Fixed a major performance problem on large heaps (~1GB) by making heap
  increments proportional to heap size by default
  (Damien Doligez)
- PR#4765: Structural equality treats exception specifically
  (Alain Frisch)
- PR#5009: efficient comparison/indexing of exceptions
  (Alain Frisch, request by Markus Mottl)
- PR#6075: avoid using unsafe C library functions (strcpy, strcat, sprintf)
  (Xavier Leroy, reports from user 'jfc' and Anil Madhavapeddy)
- An ISO C99-compliant C compiler and standard library is now assumed.
  (Plus special exceptions for MSVC.)  In particular, emulation code for
  64-bit integer arithmetic was removed, the C compiler must support a
  64-bit integer type.
  (Xavier Leroy)

Standard library:
* Add new modules Bytes and BytesLabels for mutable byte sequences.
  (Damien Doligez)
- PR#4986: add List.sort_uniq and Set.of_list
  (Alain Frisch)
- PR#5935: a faster version of "raise" which does not maintain the backtrace
  (Alain Frisch)
- PR#6146: support "Unix.kill pid Sys.sigkill" under Windows
  (Romain Bardou and Alain Frisch)
- PR#6148: speed improvement for Buffer
  (John Whitington)
- PR#6180: efficient creation of uninitialized float arrays
  (Alain Frisch, request by Markus Mottl)
- PR#6355: Improve documentation regarding finalisers and multithreading
  (Daniel Bünzli, Mark Shinwell)
- Trigger warning 3 for all values marked as deprecated in the documentation.
  (Damien Doligez)

OCamldoc:
- PR#6257: handle full doc comments for variant constructors and
  record fields
  (Maxence Guesdon, request by ygrek)
- PR#6274: allow doc comments on object types
  (Thomas Refis)
- PR#6310: fix ocamldoc's subscript/superscript CSS font size
  (Anil Madhavapeddy)
- PR#6425: fix generation of man pages
  (Maxence Guesdon, report by Anil Madhavapeddy)

Bug fixes:
- PR#2719: wrong scheduling of bound checks within a
  try...with Invalid_argument -> _ ...  (Xavier Leroy)
- PR#4719: Sys.executable_name wrong if executable name contains dots (Windows)
  (Alain Frisch, report by Bart Jacobs)
- PR#5406 ocamlbuild: "tag 'package' does not expect a parameter"
  (Gabriel Scherer)
- PR#5598, PR#6165: Alterations to handling of \013 in source files
  breaking other tools
  (David Allsopp and Damien Doligez)
- PR#5820: Fix camlp4 lexer roll back problem
  (Hongbo Zhang)
- PR#5946: CAMLprim taking (void) as argument
  (Benoît Vaugon)
- PR#6038: on x86-32, enforce 16-byte stack alignment for compatibility
  with recent GCC and Clang.  Win32/MSVC keeps 4-byte stack alignment.
  (Xavier Leroy)
- PR#6062: Fix a 4.01 camlp4 DELETE_RULE regression caused by commit 13047
  (Hongbo Zhang, report by Christophe Troestler)
- PR#6173: Typing error message is worse than before
  (Jacques Garrigue and John Whitington)
- PR#6174: OCaml compiler loops on an example using GADTs (-rectypes case)
  (Jacques Garrigue and Grégoire Henry, report by Chantal Keller)
- PR#6175: open! was not suppored by camlp4
  (Hongbo Zhang)
- PR#6184: ocamlbuild: `ocamlfind ocamldep` does not support -predicate
  (Jacques-Pascal Deplaix)
- PR#6194: Incorrect unused warning with first-class modules in patterns
  (Jacques Garrigue, report by Markus Mottl and Leo White)
- PR#6211: in toplevel interactive use, bad interaction between uncaught
  exceptions and multiple bindings of the form "let x = a let y = b;;".
  (Xavier Leroy)
- PR#6216: inlining of GADT matches generates invalid assembly
  (Xavier Leroy and Alain Frisch, report by Mark Shinwell)
- PR#6232: Don't use [mktemp] on platforms where [mkstemp] is available
  (Stéphane Glondu, Mark Shinwell)
- PR#6233: out-of-bounds exceptions lose their locations on ARM, PowerPC
  (Jacques-Henri Jourdan and Xavier Leroy,
   report and testing by Stéphane Glondu)
- PR#6235: Issue with type information flowing through a variant pattern
  (Jacques Garrigue, report by Hongbo Zhang)
- PR#6239: sometimes wrong stack alignment when raising exceptions
           in -g mode with backtraces active
  (Xavier Leroy, report by Yaron Minsky)
- PR#6240: Fail to expand module type abbreviation during substyping
  (Jacques Garrigue, report by Leo White)
- PR#6241: Assumed inequality between paths involving functor arguments
  (Jacques Garrigue, report by Jeremy Yallop)
- PR#6243: Make "ocamlopt -g" more resistant to ill-formed locations
  (Xavier Leroy, report by Pierre-Marie Pédrot)
- PR#6262: equality of first-class modules take module aliases into account
  (Alain Frisch and Leo White)
- PR#6268: -DMODEL_$(MODEL) not passed when building asmrun/arm.p.o
  (Peter Michael Green)
- PR#6273: fix Sys.file_exists on large files (Win32)
  (Christoph Bauer)
- PR#6275: Soundness bug related to type constraints
  (Jacques Garrigue, report by Leo White)
- PR#6293: Assert_failure with invalid package type
  (Jacques Garrigue, report by Elnatan Reisner)
- PR#6300: ocamlbuild -use-ocamlfind conflicts with -ocamlc
  (Gabriel Scherer)
- PR#6302: bytecode debug information re-read from filesystem every time
  (Jacques-Henri Jourdan)
- PR#6307: Behavior of 'module type of' w.r.t. module aliases
  (Jacques Garrigue, report by Alain Frisch)
- PR#6332: Unix.open_process fails to pass empty arguments under Windows
  (Damien Doligez, report Virgile Prevosto)
- PR#6346: Build failure with latest version of xcode on OSX
  (Jérémie Dimino)
- PR#6348: Unification failure for GADT when original definition is hidden
  (Leo White and Jacques Garrigue, report by Jeremy Yallop)
- PR#6352: Automatic removal of optional arguments and sequencing
  (Jacques Garrigue and Alain Frisch)
- PR#6361: Hashtbl.hash not terminating on some lazy values w/ recursive types
  (Xavier Leroy, report by Leo White)
- PR#6383: Exception Not_found when using object type in absent module
  (Jacques Garrigue, report by Sébastien Briais)
- PR#6384: Uncaught Not_found exception with a hidden .cmi file
  (Leo White)
- PR#6385: wrong allocation of large closures by the bytecode interpreter
  (Xavier Leroy, report by Stephen Dolan)
- PR#6394: Assertion failed in Typecore.expand_path
  (Alain Frisch and Jacques Garrigue)
- PR#6405: unsound interaction of -rectypes and GADTs
  (Jacques Garrigue, report by Gabriel Scherer and Benoît Vaugon)
- PR#6408: Optional arguments given as ~?arg instead of ?arg in message
  (Michael O'Connor)
- PR#6411: missing libgcc_s_sjlj-1.dll in mingw (add -static-libgcc)
  (Jun Furuse and Alain Frisch, Jonathan Protzenko and Adrien Nader)
- PR#6436: Typos in @deprecated text in stdlib/arrayLabels.mli
  (John Whitington)
- PR#6439: Don't use the deprecated [getpagesize] function
  (John Whitington, Mark Shinwell)
- PR#6441: undetected tail-call in some mutually-recursive functions
  (many arguments, and mutual block mixes functions and non-functions)
  (Stefan Holdermans, review by Xavier Leroy)
- PR#6443: ocaml segfault when List.fold_left is traced then executed
  (Jacques Garrigue, report by user 'Reventlov')
- PR#6451: some bugs in untypeast.ml
  (Jun Furuse, review by Alain Frisch)
- PR#6460: runtime assertion failure with large [| e1;...eN |]
  float array expressions
  (Leo White)
- PR#6463: -dtypedtree fails on class fields
  (Leo White)
- PR#6469: invalid -dsource printing of "external _pipe = ...", "Pervasives.(!)"
  (Gabriel Scherer and Damien Doligez, user 'ngunn')
- PR#6482: ocamlbuild fails when _tags file in unhygienic directory
  (Gabriel Scherer)
- PR#6502: ocamlbuild spurious warning on "use_menhir" tag
  (Xavier Leroy)
- PR#6505: Missed Type-error leads to a segfault upon record access
  (Jacques Garrigue, Jeremy Yallop, report by Christoph Höger)
- PR#6507: crash on AArch64 resulting from incorrect setting of
  [caml_bottom_of_stack].  (Richard Jones, Mark Shinwell)
- PR#6509: add -linkall flag to ocamlcommon.cma
  (Frédéric Bour)
- PR#6513: Fatal error Ctype.Unify(_) in functor type
- PR#6523: failure upon character bigarray access, and unnecessary change
  in comparison ordering (Jeremy Yallop, Mark Shinwell)
- bound-checking bug in caml_string_{get,set}{16,32,64}
  (Pierre Chambart and Gabriel Scherer, report by Nicolas Trangez)
- sometimes wrong stack alignment at out-of-bounds array access
  (Gabriel Scherer and Xavier Leroy, report by Pierre Chambart)

Features wishes:
- PR#4243: make the Makefiles parallelizable
  (Grégoire Henry and Damien Doligez)
- PR#4323: have "of_string" in Num and Big_int work with binary and
           hex representations
  (Zoe Paraskevopoulou, review by Gabriel Scherer)
- PR#4771: Clarify documentation of Dynlink.allow_only
  (Damien Doligez, report by David Allsopp)
- PR#4855: 'camlp4 -I +dir' accepted, dir is relative to 'camlp4 -where'
  (Jun Furuse and Hongbo Zhang, report by Dmitry Grebeniuk)
- PR#5201: ocamlbuild: add --norc to the bash invocation to help performances
  (Daniel Weil)
- PR#5650: Camlp4FoldGenerator doesn't handle well "abstract" types
  (Hongbo Zhang)
- PR#5808: allow simple patterns, not just identifiers, in "let p : t = ..."
  (Alain Frisch)
- PR#5851: warn when -r is disabled because no _tags file is present
  (Gabriel Scherer)
- PR#5899: a programmer-friendly access to backtrace information
  (Jacques-Henri Jourdan and Gabriel Scherer)
- PR#6000 comment 9644: add a warning for non-principal coercions to format
  (Jacques Garrigue, report by Damien Doligez)
- PR#6054: add support for M.[ foo ], M.[| foo |] etc.
  (Kaustuv Chaudhuri)
- PR#6064: GADT representation for Bigarray.kind + CAML_BA_CHAR runtime kind
  (Jeremy Yallop, review by Gabriel Scherer)
- PR#6071: Add a -noinit option to the toplevel
  (David Sheets)
- PR#6087: ocamlbuild, improve _tags parsing of escaped newlines
  (Gabriel Scherer, request by Daniel Bünzli)
- PR#6109: Typos in ocamlbuild error messages
  (Gabriel Kerneis)
- PR#6116: more efficient implementation of Digest.to_hex
  (ygrek)
- PR#6142: add cmt file support to ocamlobjinfo
  (Anil Madhavapeddy)
- PR#6166: document -ocamldoc option of ocamlbuild
  (Xavier Clerc)
- PR#6182: better message for virtual objects and class types
  (Leo White, Stephen Dolan)
- PR#6183: enhanced documentation for 'Unix.shutdown_connection'
  (Anil Madhavapeddy, report by Jun Furuse)
- PR#6187: ocamlbuild: warn when using -plugin-tag(s) without myocamlbuild.ml
  (Jacques-Pascal Deplaix)
- PR#6246: allow wildcard _ as for-loop index
  (Alain Frisch, request by ygrek)
- PR#6267: more information printed by "bt" command of ocamldebug
  (Josh Watzman)
- PR#6270: remove need for -I directives to ocamldebug in common case
  (Josh Watzman, review by Xavier Clerc and Alain Frisch)
- PR#6311: Improve signature mismatch error messages
  (Alain Frisch, suggestion by Daniel Bünzli)
- PR#6358: obey DESTDIR in install targets
  (Gabriel Scherer, request by François Berenger)
- PR#6388, PR#6424: more parsetree correctness checks for -ppx users
  (Alain Frisch, request by whitequark and Jun Furuse)
- PR#6406: Expose OCaml version in C headers
  (whitequark and Romain Calascibetta)
- PR#6446: improve "unused declaration" warnings wrt. name shadowing
  (Alain Frisch)
- PR#6495: ocamlbuild tags 'safe_string', 'unsafe_string'
  (Anil Madhavapeddy)
- PR#6497: pass context information to -ppx preprocessors
  (whitequark, Alain Frisch)
- ocamllex: user-definable refill action
  (Frédéric Bour, review by Gabriel Scherer and Luc Maranget)
- shorten syntax for functor signatures: "functor (M1:S1) (M2:S2) .. -> .."
  (Thomas Gazagnaire and Jeremy Yallop, review by Gabriel Scherer)
- make ocamldebug -I auto-detection work with ocamlbuild
  (Josh Watzman)

OCaml 4.01.0 (12 Sep 2013):
---------------------------

(Changes that can break existing programs are marked with a "*")

Other libraries:
- Labltk: updated to Tcl/Tk 8.6.

Type system:
- PR#5759: use well-disciplined type information propagation to
  disambiguate label and constructor names
  (Jacques Garrigue, Alain Frisch and Leo White)
* Propagate type information towards pattern-matching, even in the presence of
  polymorphic variants (discarding only information about possibly-present
  constructors). As a result, matching against absent constructors is no longer
  allowed for exact and fixed polymorphic variant types.
  (Jacques Garrigue)
* PR#6035: Reject multiple declarations of the same method or instance variable
  in an object
  (Alain Frisch)

Compilers:
- PR#5861: raise an error when multiple private keywords are used in type
  declarations
  (Hongbo Zhang)
- PR#5634: parsetree rewriter (-ppx flag)
  (Alain Frisch)
- ocamldep now supports -absname
  (Alain Frisch)
- PR#5768: On "unbound identifier" errors, use spell-checking to suggest names
  present in the environment
  (Gabriel Scherer)
- ocamlc has a new option -dsource to visualize the parsetree
  (Alain Frisch, Hongbo Zhang)
- tools/eqparsetree compares two parsetree ignoring location
  (Hongbo Zhang)
- ocamlopt now uses clang as assembler on OS X if available, which enables
  CFI support for OS X.
  (Benedikt Meurer)
- Added a new -short-paths option, which attempts to use the shortest
  representation for type constructors inside types, taking open modules
  into account. This can make types much more readable if your code
  uses lots of functors.
  (Jacques Garrigue)
- PR#5986: added flag -compat-32 to ocamlc, ensuring that the generated
  bytecode executable can be loaded on 32-bit hosts.
  (Xavier Leroy)
- PR#5980: warning on open statements which shadow an existing
  identifier (if it is actually used in the scope of the open); new
  open! syntax to silence it locally
  (Alain Frisch, thanks to a report of Daniel Bünzli)
* warning 3 is extended to warn about other deprecated features:
  - ISO-latin1 characters in identifiers
  - uses of the (&) and (or) operators instead of (&&) and (||)
  (Damien Doligez)
- Experimental OCAMLPARAM for ocamlc and ocamlopt
  (Fabrice Le Fessant)
- PR#5571: incorrect ordinal number in error message
  (Alain Frisch, report by John Carr)
- PR#6073: add signature to Tstr_include
  (patch by Leo White)

Standard library:
- PR#5899: expose a way to inspect the current call stack,
  Printexc.get_callstack
  (Gabriel Scherer, Jacques-Henri Jourdan, Alain Frisch)
- PR#5986: new flag Marshal.Compat_32 for the serialization functions
  (Marshal.to_*), forcing the output to be readable on 32-bit hosts.
  (Xavier Leroy)
- infix application operators |> and @@ in Pervasives
  (Fabrice Le Fessant)
- PR#6176: new Format.asprintf function with a %a formatter
  compatible with Format.fprintf (unlike Format.sprintf)
  (Pierre Weis)

Other libraries:
- PR#5568: add O_CLOEXEC flag to Unix.openfile, so that the returned
  file descriptor is created in close-on-exec mode
  (Xavier Leroy)

Runtime system:
* PR#6019: more efficient implementation of caml_modify() and caml_initialize().
  The new implementations are less lenient than the old ones: now,
  the destination pointer of caml_modify() must point within the minor or
  major heaps, and the destination pointer of caml_initialize() must
  point within the major heap.
  (Xavier Leroy, from an experiment by Brian Nigito, with feedback
  from Yaron Minsky and Gerd Stolpmann)

Internals:
- Moved debugger/envaux.ml to typing/envaux.ml to publish env_of_only_summary
  as part of compilerlibs, to be used on bin-annot files.
  (Fabrice Le Fessant)
- The test suite can now be run without installing OCaml first.
  (Damien Doligez)

Bug fixes:
- PR#3236: Document the fact that queues are not thread-safe
  (Damien Doligez)
- PR#3468: (part 1) Sys_error documentation
  (Damien Doligez)
- PR#3679: Warning display problems
  (Fabrice Le Fessant)
- PR#3963: Graphics.wait_next_event in Win32 hangs if window closed
  (Damien Doligez)
- PR#4079: Queue.copy is now tail-recursive
  (patch by Christophe Papazian)
- PR#4138: Documentation for Unix.mkdir
  (Damien Doligez)
- PR#4469: emacs mode: caml-set-compile-command is annoying with ocamlbuild
  (Daniel Bünzli)
- PR#4485: Graphics: Keyboard events incorrectly delivered in native code
  (Damien Doligez, report by Sharvil Nanavati)
- PR#4502: ocamlbuild now reliably excludes the build-dir from hygiene check
  (Gabriel Scherer, report by Romain Bardou)
- PR#4762: ?? is not used at all, but registered as a lexer token
  (Alain Frisch)
- PR#4788: wrong error message when executable file is not found for backtrace
  (Damien Doligez, report by Claudio Sacerdoti Coen)
- PR#4812: otherlibs/unix: add extern int code_of_unix_error (value error);
  (Goswin von Berdelow)
- PR#4887: input_char after close_in crashes ocaml (msvc runtime)
  (Alain Frisch and Christoph Bauer, report by ygrek)
- PR#4994: ocaml-mode doesn't work with xemacs21
  (Damien Doligez, report by Stéphane Glondu)
- PR#5098: creating module values may lead to memory leaks
  (Alain Frisch, report by Milan Stanojević)
- PR#5102: ocamlbuild fails when using an unbound variable in rule dependency
  (Xavier Clerc, report by Daniel Bünzli)
* PR#5119: camlp4 now raises a specific exception when 'DELETE_RULE' fails,
  rather than raising 'Not_found'
  (ygrek)
- PR#5121: %( %) in Format module seems to be broken
  (Pierre Weis, first patch by Valentin Gatien-Baron, report by Khoo Yit Phang)
- PR#5178: document in INSTALL how to build a 32-bit version under Linux x86-64
  (Benjamin Monate)
- PR#5212: Improve ocamlbuild error messages of _tags parser
  (ygrek)
- PR#5240: register exception printers for Unix.Unix_error and Dynlink.Error
  (Jérémie Dimino)
- PR#5300: ocamlbuild: verbose parameter should implicitly set classic display
  (Xavier Clerc, report by Robert Jakob)
- PR#5327: (Windows) Unix.select blocks if same socket listed in first and
  third arguments
  (David Allsopp, displaying impressive MSDN skills)
- PR#5343: ocaml -rectypes is unsound wrt module subtyping (was still unsound)
  (Jacques Garrigue)
- PR#5350: missing return code checks in the runtime system
  (Xavier Leroy)
- PR#5468: ocamlbuild should preserve order of parametric tags
  (Wojciech Meyer, report by Dario Texeira)
- PR#5551: Avoid repeated lookups for missing cmi files
  (Alain Frisch)
- PR#5552: unrecognized gcc option -no-cpp-precomp
  (Damien Doligez, report by Markus Mottl)
* PR#5580: missed opportunities for constant propagation
  (Xavier Leroy and John Carr)
- PR#5611: avoid clashes betwen .cmo files and output files during linking
  (Wojciech Meyer)
- PR#5662: typo in md5.c
  (Olivier Andrieu)
- PR#5673: type equality in a polymorphic field
  (Jacques Garrigue, report by Jean-Louis Giavitto)
- PR#5674: Methods call are 2 times slower with 4.00 than with 3.12
  (Jacques Garrigue, Gabriel Scherer, report by Jean-Louis Giavitto)
- PR#5694: Exception raised by type checker
  (Jacques Garrigue, report by Markus Mottl)
- PR#5695: remove warnings on sparc code emitter
  (Fabrice Le Fessant)
- PR#5697: better location for warnings on statement expressions
  (Dan Bensen)
- PR#5698: remove harcoded limit of 200000 labels in emitaux.ml
  (Fabrice Le Fessant, report by Marcin Sawicki)
- PR#5702: bytecomp/bytelibrarian lib_sharedobjs was defined but never used
  (Hongbo Zhang, Fabrice Le Fessant)
- PR#5708: catch Failure"int_of_string" in ocamldebug
  (Fabrice Le Fessant, report by user 'schommer')
- PR#5712: (9) new option -bin-annot is not documented
  (Damien Doligez, report by Hendrik Tews)
- PR#5731: instruction scheduling forgot to account for destroyed registers
  (Xavier Leroy, Benedikt Meurer, reported by Jeffrey Scofield)
- PR#5734: improved Win32 implementation of Unix.gettimeofday
  (David Allsopp)
- PR#5735: %apply and %revapply not first class citizens
  (Fabrice Le Fessant, reported by Jun Furuse)
- PR#5738: first class module patterns not handled by ocamldep
  (Fabrice Le Fessant, Jacques Garrigue, reported by Hongbo Zhang)
- PR#5739: Printf.printf "%F" (-.nan) returns -nan
  (Xavier Leroy, David Allsopp, reported by Samuel Mimram)
- PR#5741: make pprintast.ml in compiler_libs
  (Alain Frisch, Hongbo Zhang)
- PR#5747: 'unused open' warning not given when compiling with -annot
  (Alain Frisch, reported by Valentin Gatien-Baron)
- PR#5752: missing dependencies at byte-code link with mlpack
  (Wojciech Meyer, Nicholas Lucaroni)
- PR#5763: ocamlbuild does not give correct flags when running menhir
  (Gabriel Scherer, reported by Philippe Veber)
- PR#5765: ocamllex doesn't preserve line directives
  (Damien Doligez, reported by Martin Jambon)
- PR#5770: Syntax error messages involving unclosed parens are sometimes
  incorrect
  (Michel Mauny)
- PR#5772: problem with marshaling of mutually-recursive functions
  (Jacques-Henri Jourdan, reported by Cédric Pasteur)
- PR#5775: several bug fixes for tools/pprintast.ml
  (Hongbo Zhang)
- PR#5784: -dclambda option is ignored
  (Pierre Chambart)
- PR#5785: misbehaviour with abstracted structural type used as GADT index
  (Jacques Garrigue, report by Jeremy Yallop)
- PR#5787: Bad behavior of 'Unused ...' warnings in the toplevel
  (Alain Frisch)
- PR#5793: integer marshalling is inconsistent between architectures
  (Xavier Clerc, report by Pierre-Marie Pédrot)
- PR#5798: add ARM VFPv2 support for Raspbian (ocamlopt)
  (Jeffrey Scofield and Anil Madhavapeddy, patch review by Benedikt Meurer)
- PR#5802: Avoiding "let" as a value name
  (Jacques Garrigue, report by Tiphaine Turpin)
- PR#5805: Assert failure with warning 34 on pre-processed file
  (Alain Frisch, report by Tiphaine Turpin)
- PR#5806: ensure that backtrace tests are always run (testsuite)
  (Xavier Clerc, report by user 'michi')
- PR#5809: Generating .cmt files takes a long time, in case of type error
  (Alain Frisch)
- PR#5810: error in switch printing when using -dclambda
  (Pierre Chambart)
- PR#5811: Untypeast produces singleton tuples for constructor patterns
  with only one argument
  (Tiphaine Turpin)
- PR#5813: GC not called when unmarshaling repeatedly in a tight loop (ocamlopt)
  (Xavier Leroy, report by David Waern)
- PR#5814: read_cmt -annot does not report internal references
  (Alain Frisch)
- PR#5815: Multiple exceptions in signatures gives an error
  (Leo White)
- PR#5816: read_cmt -annot does not work for partial .cmt files
  (Alain Frisch)
- PR#5819: segfault when using [with] on large recursive record (ocamlopt)
  (Xavier Leroy, Damien Doligez)
- PR#5821: Wrong record field is reported as duplicate
  (Alain Frisch, report by Martin Jambon)
- PR#5824: Generate more efficient code for immediate right shifts.
  (Pierre Chambart, review by Xavier Leroy)
- PR#5825: Add a toplevel primitive to use source file wrapped with the
  coresponding module
  (Grégoire Henry, Wojciech Meyer, caml-list discussion)
- PR#5833: README.win32 can leave the wrong flexlink in the path
  (Damien Doligez, report by William Smith)
- PR#5835: nonoptional labeled arguments can be passed with '?'
  (Jacques Garrigue, report by Elnatan Reisner)
- PR#5840: improved documentation for 'Unix.lseek'
  (Xavier Clerc, report by Matej Košík)
- PR#5848: Assertion failure in type checker
  (Jacques Garrigue, Alain Frisch, report by David Waern)
- PR#5858: Assert failure during typing of class
  (Jacques Garrigue, report by Julien Signoles)
- PR#5865: assert failure when reporting undefined field label
  (Jacques Garrigue, report by Anil Madhavapeddy)
- PR#5872: Performance: Buffer.add_char is not inlined
  (Gerd Stolpmann, Damien Doligez)
- PR#5876: Uncaught exception with a typing error
  (Alain Frisch, Gabriel Scherer, report by Julien Moutinho)
- PR#5877: multiple "open" can become expensive in memory
  (Fabrice Le Fessant and Alain Frisch)
- PR#5880: 'Genlex.make_lexer' documention mentions the wrong exception
  (Xavier Clerc, report by Virgile Prevosto)
- PR#5885: Incorrect rule for compiling C stubs when shared libraries are not
  supported.
  (Jérôme Vouillon)
- PR#5891: ocamlbuild: support rectypes tag for mlpack
  (Khoo Yit Phang)
- PR#5892: GADT exhaustiveness check is broken
  (Jacques Garrigue and Leo White)
- PR#5906: GADT exhaustiveness check is still broken
  (Jacques Garrigue, report by Sébastien Briais)
- PR#5907: Undetected cycle during typecheck causes exceptions
  (Jacques Garrigue, report by Pascal Zimmer)
- PR#5910: Fix code generation bug for "mod 1" on ARM.
  (Benedikt Meurer, report by user 'jteg68')
- PR#5911: Signature substitutions fail in submodules
  (Jacques Garrigue, report by Markus Mottl)
- PR#5912: add configure option -no-cfi (for OSX 10.6.x with XCode 4.0.2)
  (Damien Doligez against XCode versions, report by Thomas Gazagnaire)
- PR#5914: Functor breaks with an equivalent argument signature
  (Jacques Garrigue, report by Markus Mottl and Grégoire Henry)
- PR#5920, PR#5957: linking failure for big bytecodes on 32bit architectures
  (Benoît Vaugon and Chet Murthy, report by Jun Furuse and Sebastien Mondet)
- PR#5928: Missing space between words in manual page for ocamlmktop
  (Damien Doligez, report by Matej Košík)
- PR#5930: ocamldep leaks temporary preprocessing files
  (Gabriel Scherer, report by Valentin Gatien-Baron)
- PR#5933: Linking is slow when there are functions with large arities
  (Valentin Gatien-Baron, review by Gabriel Scherer)
- PR#5934: integer shift by negative amount (in otherlibs/num)
  (Xavier Leroy, report by John Regehr)
- PR#5944: Bad typing performances of big variant type declaration
  (Benoît Vaugon)
- PR#5945: Mix-up of Minor_heap_min and Minor_heap_max units
  (Benoît Vaugon)
- PR#5948: GADT with polymorphic variants bug
  (Jacques Garrigue, report by Leo White)
- PR#5953: Unix.system does not handle EINTR
  (Jérémie Dimino)
- PR#5965: disallow auto-reference to a recursive module in its definition
  (Alain Frisch, report by Arthur Windler via Gabriel Scherer)
- PR#5973: Format module incorrectly parses format string
  (Pierre Weis, report by Frédéric Bour)
- PR#5974: better documentation for Str.regexp
  (Damien Doligez, report by william)
- PR#5976: crash after recovering from two stack overflows (ocamlopt on MacOS X)
  (Xavier Leroy, report by Pierre Boutillier)
- PR#5977: Build failure on raspberry pi: "input_value: integer too large"
  (Alain Frisch, report by Sylvain Le Gall)
- PR#5981: Incompatibility check assumes abstracted types are injective
  (Jacques Garrigue, report by Jeremy Yallop)
- PR#5982: caml_leave_blocking section and errno corruption
  (Jérémie Dimino)
- PR#5985: Unexpected interaction between variance and GADTs
  (Jacques Garrigue, Jeremy Yallop and Leo White and Gabriel Scherer)
- PR#5988: missing from the documentation: -impl is a valid flag for ocamlopt
  (Damien Doligez, report by Vincent Bernardoff)
- PR#5989: Assumed inequalities involving private rows
  (Jacques Garrigue, report by Jeremy Yallop)
- PR#5992: Crash when pattern-matching lazy values modifies the scrutinee
  (Luc Maranget, Leo White)
- PR#5993: Variance of private type abbreviations not checked for modules
  (Jacques Garrigue)
- PR#5997: Non-compatibility assumed for concrete types with same constructor
  (Jacques Garrigue, report by Gabriel Scherer)
- PR#6004: Type information does not flow to "inherit" parameters
  (Jacques Garrigue, report by Alain Frisch)
- PR#6005: Type unsoundness with recursive modules
  (Jacques Garrigue, report by Jérémie Dimino and Josh Berdine)
- PR#6010: Big_int.extract_big_int gives wrong results on negative arguments
  (Xavier Leroy, report by Drake Wilson via Stéphane Glondu)
- PR#6024: Format syntax for printing @ is incompatible with 3.12.1
  (Damien Doligez, report by Boris Yakobowski)
- PR#6001: Reduce the memory used by compiling Camlp4
  (Hongbo Zhang and Gabriel Scherer, report by Henri Gouraud)
- PR#6031: Camomile problem with -with-frame-pointers
  (Fabrice Le Fessant, report by Anil Madhavapeddy)
- PR#6032: better Random.self_init under Windows
  (Alain Frisch, Xavier Leroy)
- PR#6033: Matching.inline_lazy_force needs eta-expansion (command-line flags)
  (Pierre Chambart, Xavier Leroy and Luc Maranget,
   regression report by Gabriel Scherer)
- PR#6046: testsuite picks up the wrong ocamlrun dlls
  (Anil Madhavapeddy)
- PR#6056: Using 'match' prevents generalization of values
  (Jacques Garrigue, report by Elnatan Reisner)
- PR#6058: 'ocamlbuild -use-ocamlfind -tag thread -package threads t.cma' fails
  (Gabriel Scherer, report by Hezekiah M. Carty)
- PR#6069: ocamldoc: lexing: empty token
  (Maxence Guesdon, Grégoire Henry, report by ygrek)
- PR#6072: configure does not handle FreeBSD current (i.e. 10) correctly
  (Damien Doligez, report by Prashanth Mundkur)
- PR#6074: Wrong error message for failing Condition.broadcast
  (Markus Mottl)
- PR#6084: Define caml_modify and caml_initialize as weak symbols to help
  with Netmulticore
  (Xavier Leroy, Gerd Stolpmann)
- PR#6090: Module constraint + private type seems broken in ocaml 4.01.0
  (Jacques Garrigue, report by Jacques-Pascal Deplaix)
- PR#6109: Typos in ocamlbuild error messages
  (Gabriel Kerneis)
- PR#6123: Assert failure when self escapes its class
  (Jacques Garrigue, report by whitequark)
- PR#6158: Fatal error using GADTs
  (Jacques Garrigue, report by Jeremy Yallop)
- PR#6163: Assert_failure using polymorphic variants in GADTs
  (Jacques Garrigue, report by Leo White)
- PR#6164: segmentation fault on Num.power_num of 0/1
  (Fabrice Le Fessant, report by Johannes Kanig)
- PR#6210: Camlp4 location error
  (Hongbo Zhang, report by Jun Furuse)

Feature wishes:
- PR#5181: Merge common floating point constants in ocamlopt
  (Benedikt Meurer)
- PR#5243: improve the ocamlbuild API documentation in signatures.mli
  (Christophe Troestler)
- PR#5546: moving a function into an internal module slows down its use
  (Alain Frisch, report by Fabrice Le Fessant)
- PR#5597: add instruction trace option 't' to OCAMLRUNPARAM
  (Anil Madhavapeddy, Wojciech Meyer)
- PR#5676: IPv6 support under Windows
  (Jérôme Vouillon, review by Jonathan Protzenko)
- PR#5721: configure -with-frame-pointers for Linux perf profiling
  (Fabrice Le Fessant, test by Jérémie Dimino)
- PR#5722: toplevel: print full module path only for first record field
  (Jacques Garrigue, report by ygrek)
- PR#5762: Add primitives for fast access to bigarray dimensions
  (Pierre Chambart)
- PR#5769: Allow propagation of Sys.big_endian in native code
  (Pierre Chambart, stealth commit by Fabrice Le Fessant)
- PR#5771: Add primitives for reading 2, 4, 8 bytes in strings and bigarrays
  (Pierre Chambart)
- PR#5774: Add bswap primitives for amd64 and arm
  (Pierre Chambart, test by Alain Frisch)
- PR#5795: Generate sqrtsd opcode instead of external call to sqrt on amd64
  (Pierre Chambart)
- PR#5827: provide a dynamic command line parsing mechanism
  (Hongbo Zhang)
- PR#5832: patch to improve "wrong file naming" error messages
  (William Smith)
- PR#5864: Add a find operation to Set
  (François Berenger)
- PR#5886: Small changes to compile for Android
  (Jérôme Vouillon, review by Benedikt Meurer)
- PR#5902: -ppx based pre-processor executables accept arguments
  (Alain Frisch, report by Wojciech Meyer)
- PR#5986: Protect against marshaling 64-bit integers in bytecode
  (Xavier Leroy, report by Alain Frisch)
- PR#6049: support for OpenBSD/macppc platform
  (Anil Madhavapeddy, review by Benedikt Meurer)
- PR#6059: add -output-obj rules for ocamlbuild
  (Anil Madhavapeddy)
- PR#6060: ocamlbuild tags 'principal', 'strict_sequence' and 'short_paths'
  (Anil Madhavapeddy)
- ocamlbuild tag 'no_alias_deps'
  (Daniel Bünzli)

Tools:
- OCamlbuild now features a bin_annot tag to generate .cmt files.
  (Jonathan Protzenko)
- OCamlbuild now features a strict_sequence tag to trigger the
  strict-sequence option.
  (Jonathan Protzenko)
- OCamlbuild now picks the non-core tools like ocamlfind and menhir from PATH
  (Wojciech Meyer)
- PR#5884: Misc minor fixes and cleanup for emacs mode
  (Stefan Monnier)
- PR#6030: Improve performance of -annot
  (Guillaume Melquiond, Alain Frisch)


OCaml 4.00.1 (5 Oct 2012):
--------------------------

Bug fixes:
- PR#4019: better documentation of Str.matched_string
- PR#5111: ocamldoc, heading tags inside spans tags is illegal in html
- PR#5278: better error message when typing "make"
- PR#5468: ocamlbuild should preserve order of parametric tags
- PR#5563: harden Unix.select against file descriptors above FD_SETSIZE
- PR#5690: "ocamldoc ... -text README" raises exception
- PR#5700: crash with native-code stack backtraces under MacOS 10.8 x86-64
- PR#5707: AMD64 code generator: do not use r10 and r11 for parameter passing,
  as these registers can be destroyed by the dynamic loader
- PR#5712: some documentation problems
- PR#5715: configuring with -no-shared-libs breaks under cygwin
- PR#5718: false positive on 'unused constructor' warning
- PR#5719: ocamlyacc generates code that is not warning 33-compliant
- PR#5725: ocamldoc output of preformatted code
- PR#5727: emacs caml-mode indents shebang line in toplevel scripts
- PR#5729: tools/untypeast.ml creates unary Pexp_tuple
- PR#5731: instruction scheduling forgot to account for destroyed registers
- PR#5735: %apply and %revapply not first class citizens
- PR#5738: first class module patterns not handled by ocamldep
- PR#5742: missing bound checks in Array.sub
- PR#5744: ocamldoc error on "val virtual"
- PR#5757: GC compaction bug (crash)
- PR#5758: Compiler bug when matching on floats
- PR#5761: Incorrect bigarray custom block size


OCaml 4.00.0 (26 Jul 2012):
---------------------------

(Changes that can break existing programs are marked with a "*")

- The official name of the language is now OCaml.

Language features:
- Added Generalized Algebraic Data Types (GADTs) to the language.
  See chapter "Language extensions" of the reference manual for documentation.
- It is now possible to omit type annotations when packing and unpacking
  first-class modules. The type-checker attempts to infer it from the context.
  Using the -principal option guarantees forward compatibility.
- New (module M) and (module M : S) syntax in patterns, for immediate
  unpacking of a first-class module.

Compilers:
- Revised simplification of let-alias (PR#5205, PR#5288)
- Better reporting of compiler version mismatch in .cmi files
* Warning 28 is now enabled by default.
- New option -absname to use absolute paths in error messages
- Optimize away compile-time beta-redexes, e.g. (fun x y -> e) a b.
- Added option -bin-annot to dump the AST with type annotations.
- Added lots of new warnings about unused variables, opens, fields,
  constructors, etc.
* New meaning for warning 7: it is now triggered when a method is overridden
  with the "method" keyword.  Use "method!" to avoid the warning.

Native-code compiler:
- Optimized handling of partially-applied functions (PR#5287)
- Small improvements in code generated for array bounds checks (PR#5345,
  PR#5360).
* New ARM backend (PR#5433):
    . Supports both Linux/EABI (armel) and Linux/EABI+VFPv3 (armhf).
    . Added support for the Thumb-2 instruction set with average code size
      savings of 28%.
    . Added support for position-independent code, natdynlink, profiling and
      exception backtraces.
- Generation of CFI information, and filename/line number debugging (with -g)
  annotations, enabling in particular precise stack backtraces with
  the gdb debugger. Currently supported for x86 32-bits and 64-bits only.
  (PR#5487)
- New tool: ocamloptp, the equivalent of ocamlcp for the native-code compiler.

OCamldoc:
- PR#5645: ocamldoc doesn't handle module/type substitution in signatures
- PR#5544: improve HTML output (less formatting in html code)
- PR#5522: allow refering to record fields and variant constructors
- fix PR#5419 (error message in french)
- fix PR#5535 (no cross ref to class after dump+load)
* Use first class modules for custom generators, to be able to
  load various plugins incrementally adding features to the current
  generator
* PR#5507: Use Location.t structures for locations.
- fix: do not keep code when not told to keep code.

Standard library:
- Added float functions "hypot" and "copysign" (PR#3806, PR#4752, PR#5246)
* Arg: options with empty doc strings are no longer included in the usage string
  (PR#5437)
- Array: faster implementations of "blit", "copy", "sub", "append" and "concat"
  (PR#2395, PR#2787, PR#4591)
* Hashtbl:
    . Statistically-better generic hash function based on Murmur 3 (PR#5225)
    . Fixed behavior of generic hash function w.r.t. -0.0 and NaN (PR#5222)
    . Added optional "random" parameter to Hashtbl.create to randomize
      collision patterns and improve security (PR#5572, CVE-2012-0839)
    . Added "randomize" function and "R" parameter to OCAMLRUNPARAM
      to turn randomization on by default (PR#5572, CVE-2012-0839)
    . Added new functorial interface "MakeSeeded" to support randomization
      with user-provided seeded hash functions.
    . Install new header <caml/hash.h> for C code.
- Filename: on-demand (lazy) initialization of the PRNG used by "temp_file".
- Marshal: marshalling of function values (flag Marshal.Closures) now
  also works for functions that come from dynamically-loaded modules (PR#5215)
- Random:
     . More random initialization (Random.self_init()), using /dev/urandom
       when available (e.g. Linux, FreeBSD, MacOS X, Solaris)
     * Faster implementation of Random.float (changes the generated sequences)
- Format strings for formatted input/output revised to correct PR#5380
    . Consistently treat %@ as a plain @ character
    . Consistently treat %% as a plain % character
- Scanf: width and precision for floating point numbers are now handled
- Scanf: new function "unescaped" (PR#3888)
- Set and Map: more efficient implementation of "filter" and "partition"
- String: new function "map" (PR#3888)

Installation procedure:
- Compiler internals are now installed in `ocamlc -where`/compiler-libs.
  The files available there include the .cmi interfaces for all compiler
  modules, plus the following libraries:
      ocamlcommon.cma/.cmxa     modules common to ocamlc, ocamlopt, ocaml
      ocamlbytecomp.cma/.cmxa   modules for ocamlc and ocaml
      ocamloptcomp.cma/.cmxa    modules specific to ocamlopt
      ocamltoplevel.cma         modules specific to ocaml
   (PR#1804, PR#4653, frequently-asked feature).
* Some .cmi for toplevel internals that used to be installed in
  `ocamlc -where` are now to be found in  `ocamlc -where`/compiler-libs.
  Add "-I +compiler-libs" where needed.
* toplevellib.cma is no longer installed because subsumed by
  ocamlcommon.cma ocamlbytecomp.cma ocamltoplevel.cma
- Added a configuration option (-with-debug-runtime) to compile and install
  a debug version of the runtime system, and a compiler option
  (-runtime-variant) to select the debug runtime.

Bug Fixes:

- PR#1643: functions of the Lazy module whose named started with 'lazy_' have
  been deprecated, and new ones without the prefix added
- PR#3571: in Bigarrays, call msync() before unmapping to commit changes
- PR#4292: various documentation problems
- PR#4511, PR#4838: local modules remove polymorphism
* PR#4549: Filename.dirname is not handling multiple / on Unix
- PR#4688: (Windows) special floating-point values aren't converted to strings
  correctly
- PR#4697: Unix.putenv leaks memory on failure
- PR#4705: camlp4 does not allow to define types with `True or `False
- PR#4746: wrong detection of stack overflows in native code under Linux
- PR#4869: rare collisions between assembly labels for code and data
- PR#4880: "assert" constructs now show up in the exception stack backtrace
- PR#4892: Array.set could raise "out of bounds" before evaluating 3rd arg
- PR#4937: camlp4 incorrectly handles optional arguments if 'option' is
  redefined
- PR#5024: camlp4r now handles underscores in irrefutable pattern matching of
  records
- PR#5064, PR#5485: try to ensure that 4K words of stack are available
  before calling into C functions, raising a Stack_overflow exception
  otherwise.  This reduces (but does not eliminate) the risk of
  segmentation faults due to stack overflow in C code
- PR#5073: wrong location for 'Unbound record field label' error
- PR#5084: sub-sub-module building fails for native code compilation
- PR#5120: fix the output function of Camlp4.Debug.formatter
- PR#5131: compilation of custom runtime with g++ generates lots of warnings
- PR#5137: caml-types-explore does not work
- PR#5159: better documentation of type Lexing.position
- PR#5171: Map.join does more comparisons than needed
- PR#5176: emacs mode: stack overflow in regexp matcher
- PR#5179: port OCaml to mingw-w64
- PR#5211: updated Genlex documentation to state that camlp4 is mandatory for
  'parser' keyword and associated notation
- PR#5214: ocamlfind plugin invokes 'cut' utility
- PR#5218: use $(MAKE) instead of "make" in Makefiles
- PR#5224: confusing error message in non-regular type definition
- PR#5231: camlp4: fix parsing of <:str_item< type t = $x$ >>
- PR#5233: finaliser on weak array gives dangling pointers (crash)
- PR#5238, PR#5277: Sys_error when getting error location
- PR#5261, PR#5497: Ocaml source-code examples are not "copy-paste-able"
* PR#5279: executable name is not initialized properly in caml_startup_code
- PR#5290: added hash functions for channels, nats, mutexes, conditions
- PR#5291: undetected loop in class initialization
- PR#5295: OS threads: problem with caml_c_thread_unregister()
- PR#5301: camlp4r and exception equal to another one with parameters
- PR#5305: prevent ocamlbuild from complaining about links to _build/
- PR#5306: comparing to Thread.self() raises exception at runtime
- PR#5309: Queue.add is not thread/signal safe
- PR#5310: Ratio.create_ratio/create_normalized_ratio have misleading names
- PR#5311: better message for warning 23
* PR#5312: command-line arguments @reponsefile auto-expansion feature
  removed from the Windows OCaml runtime, to avoid conflicts with "-w @..."
- PR#5313: ocamlopt -g misses optimizations
- PR#5214: ocamlfind plugin invokes 'cut' utility
- PR#5316: objinfo now shows ccopts/ccobjs/force_link when applicable
- PR#5318: segfault on stack overflow when reading marshaled data
- PR#5319: %r11 clobbered by Lswitch in Windows AMD64 native-code compilation
- PR#5322: type abbreviations expanding to a universal type variable
- PR#5328: under Windows, Unix.select leaves sockets in non-blocking mode
- PR#5330: thread tag with '.top' and '.inferred.mli' targets
- PR#5331: ocamlmktop is not always a shell script
- PR#5335: Unix.environment segfaults after a call to clearenv
- PR#5338: sanitize.sh has windows style end-of-lines (mingw)
- PR#5344: some predefined exceptions need special printing
- PR#5349: Hashtbl.replace uses new key instead of reusing old key
- PR#5356: ocamlbuild handling of 'predicates' for ocamlfind
- PR#5364: wrong compilation of "((val m : SIG1) : SIG2)"
- PR#5370: ocamldep omits filename in syntax error message
- PR#5374: camlp4 creates wrong location for type definitions
- PR#5380: strange sscanf input segfault
- PR#5382: EOPNOTSUPP and ENOTSUPP different on exotic platforms
- PR#5383: build failure in Win32/MSVC
- PR#5387: camlp4: str_item and other syntactic elements with Nils are
  not very usable
- PR#5389: compaction sometimes leaves a very large heap
- PR#5393: fails to build from source on GNU/kFreeBSD because of -R link option
- PR#5394: documentation for -dtypes is missing in manpage
- PR#5397: Filename.temp_dir_name should be mutable
- PR#5410: fix printing of class application with Camlp4
- PR#5416: (Windows) Unix.(set|clear)_close_on_exec now preserves blocking mode
- PR#5435: ocamlbuild does not find .opt executables on Windows
- PR#5436: update object ids on unmarshaling
- PR#5442: camlp4: quotation issue with strings
- PR#5453: configure doesn't find X11 under Ubuntu/MultiarchSpec
- PR#5461: Double linking of bytecode modules
- PR#5463: Bigarray.*.map_file fail if empty array is requested
- PR#5465: increase stack size of ocamlopt.opt for windows
- PR#5469: private record type generated by functor loses abbreviation
- PR#5475: Wrapper script for interpreted LablTk wrongly handles command line
  parameters
- PR#5476: bug in native code compilation of let rec on float arrays
- PR#5477: use pkg-config to configure graphics on linux
- PR#5481: update camlp4 magic numbers
- PR#5482: remove bashism in test suite scripts
- PR#5495: camlp4o dies on infix definition (or)
- PR#5498: Unification with an empty object only checks the absence of
  the first method
- PR#5503: error when ocamlbuild is passed an absolute path as build directory
- PR#5509: misclassification of statically-allocated empty array that
  falls exactly at beginning of an otherwise unused data page.
- PR#5510: ocamldep has duplicate -ml{,i}-synonym options
- PR#5511: in Bigarray.reshape, unwarranted limitation on new array dimensions.
- PR#5513: Int64.div causes floating point exception (ocamlopt, x86)
- PR#5516: in Bigarray C stubs, use C99 flexible array types if possible
- PR#5518: segfault with lazy empty array
- PR#5531: Allow ocamlbuild to add ocamldoc flags through -docflag
  and -docflags switches
- PR#5538: combining -i and -annot in ocamlc
- PR#5543: in Bigarray.map_file, try to avoid using lseek() when growing file
- PR#5648: (probably fixed) test failures in tests/lib-threads
- PR#5551: repeated calls to find_in_path degrade performance
- PR#5552: Mac OS X: unrecognized gcc option "-no-cpp-precomp"
- PR#5555: add Hashtbl.reset to resize the bucket table to its initial size
- PR#5560: incompatible type for tuple pattern with -principal
- PR#5575: Random states are not marshallable across architectures
- PR#5579: camlp4: when a plugin is loaded in the toplevel,
  Token.Filter.define_filter has no effect before the first syntax error
- PR#5585: typo: "explicitely"
- PR#5587: documentation: "allows to" is not correct English
- PR#5593: remove C file when -output-obj fails
- PR#5597: register names for instrtrace primitives in embedded bytecode
- PR#5598: add backslash-space support in strings in ocamllex
- PR#5603: wrong .file debug info generated by ocamlopt -g
- PR#5604: fix permissions of files created by ocamlbuild itself
- PR#5610: new unmarshaler (from PR#5318) fails to freshen object identifiers
- PR#5614: add missing -linkall flag when compiling ocamldoc.opt
- PR#5616: move ocamlbuild documentation to the reference manual
- PR#5619: Uncaught CType.Unify exception in the compiler
- PR#5620: invalid printing of type manifest (camlp4 revised syntax)
- PR#5637: invalid printing of anonymous type parameters (camlp4 revised syntax)
- PR#5643: issues with .cfi and .loc directives generated by ocamlopt -g
- PR#5644: Stream.count broken when used with Sapp or Slazy nodes
- PR#5647: Cannot use install_printer in debugger
- PR#5651: printer for abstract data type (camlp4 revised syntax)
- PR#5654: self pattern variable location tweak
- PR#5655: ocamlbuild doesn't pass cflags when building C stubs
- PR#5657: wrong error location for abbreviated record fields
- PR#5659: ocamlmklib -L option breaks with MSVC
- PR#5661: fixes for the test suite
- PR#5668: Camlp4 produces invalid syntax for "let _ = ..."
- PR#5671: initialization of compare_ext field in caml_final_custom_operations()
- PR#5677: do not use "value" as identifier (genprintval.ml)
- PR#5687: dynlink broken when used from "output-obj" main program (bytecode)
- problem with printing of string literals in camlp4 (reported on caml-list)
- emacs mode: colorization of comments and strings now works correctly
- problem with forall and method (reported on caml-list on 2011-07-26)
- crash when using OCAMLRUNPARAM=a=X with invalid X (reported in private)

Feature wishes:
- PR#352: new option "-stdin" to make ocaml read stdin as a script
- PR#1164: better error message when mixing -a and .cmxa
- PR#1284: documentation: remove restriction on mixed streams
- PR#1496: allow configuring LIBDIR, BINDIR, and MANDIR relative to $(PREFIX)
- PR#1835: add Digest.from_hex
- PR#1898: toplevel: add option to suppress continuation prompts
- PR#4278: configure: option to disable "graph" library
- PR#4444: new String.trim function, removing leading and trailing whistespace
- PR#4549: make Filename.dirname/basename POSIX compliant
- PR#4830: add option -v to expunge.ml
- PR#4898: new Sys.big_endian boolean for machine endianness
- PR#4963, PR#5467: no extern "C" into ocaml C-stub headers
- PR#5199: tests are run only for bytecode if either native support is missing,
  or a non-empty value is set to "BYTECODE_ONLY" Makefile variable
- PR#5215: marshalling of dynlinked closure
- PR#5236: new '%revapply' primitive with the semantics 'revapply x f = f x',
    and '%apply' with semantics 'apply f x = f x'.
- PR#5255: natdynlink detection on powerpc, hurd, sparc
- PR#5295: OS threads: problem with caml_c_thread_unregister()
- PR#5297: compiler now checks existence of builtin primitives
- PR#5329: (Windows) more efficient Unix.select if all fd's are sockets
- PR#5357: warning for useless open statements
- PR#5358: first class modules don't allow "with type" declarations for types
  in sub-modules
- PR#5385: configure: emit a warning when MACOSX_DEPLOYMENT_TARGET is set
- PR#5396: ocamldep: add options -sort, -all, and -one-line
- PR#5397: Filename.temp_dir_name should be mutable
- PR#5403: give better error message when emacs is not found in PATH
- PR#5411: new directive for the toplevel: #load_rec
- PR#5420: Unix.openfile share mode (Windows)
- PR#5421: Unix: do not leak fds in various open_proc* functions
- PR#5434: implement Unix.times in win32unix (partially)
- PR#5438: new warnings for unused declarations
- PR#5439: upgrade config.guess and config.sub
- PR#5445 and others: better printing of types with user-provided names
- PR#5454: Digest.compare is missing and md5 doc update
- PR#5455: .emacs instructions, add lines to recognize ocaml scripts
- PR#5456: pa_macro: replace __LOCATION__ after macro expansion; add LOCATION_OF
- PR#5461: bytecode: emit warning when linking two modules with the same name
- PR#5478: ocamlopt assumes ar command exists
- PR#5479: Num.num_of_string may raise an exception, not reflected in the
  documentation.
- PR#5501: increase IO_BUFFER_SIZE to 64KiB
- PR#5532: improve error message when bytecode file is wrong
- PR#5555: add function Hashtbl.reset to resize the bucket table to
  its initial size.
- PR#5586: increase UNIX_BUFFER_SIZE to 64KiB
- PR#5597: register names for instrtrace primitives in embedded bytecode
- PR#5599: Add warn() tag in ocamlbuild to control -w compiler switch
- PR#5628: add #remove_directory and Topdirs.remove_directory to remove
  a directory from the load path
- PR#5636: in system threads library, issue with linking of pthread_atfork
- PR#5666: C includes don't provide a revision number
- ocamldebug: ability to inspect values that contain code pointers
- ocamldebug: new 'environment' directive to set environment variables
  for debuggee
- configure: add -no-camlp4 option

Shedding weight:
* Removed the obsolete native-code generators for Alpha, HPPA, IA64 and MIPS.
* The "DBM" library (interface with Unix DBM key-value stores) is no
  longer part of this distribution.  It now lives its own life at
  https://forge.ocamlcore.org/projects/camldbm/
* The "OCamlWin" toplevel user interface for MS Windows is no longer
  part of this distribution.  It now lives its own life at
  https://forge.ocamlcore.org/projects/ocamltopwin/

Other changes:
- Copy VERSION file to library directory when installing.


OCaml 3.12.1 (4 Jul 2011):
--------------------------

Bug fixes:
- PR#4345, PR#4767: problems with camlp4 printing of float values
- PR#4380: ocamlbuild should not use tput on windows
- PR#4487, PR#5164: multiple 'module type of' are incompatible
- PR#4552: ocamlbuild does not create symlinks when using '.itarget' file
- PR#4673, PR#5144: camlp4 fails on object copy syntax
- PR#4702: system threads: cleanup tick thread at exit
- PR#4732: camlp4 rejects polymorphic variants using keywords from macros
- PR#4778: Win32/MSVC port: rare syntax error in generated MASM assembly file
- PR#4794, PR#4959: call annotations not generated by ocamlopt
- PR#4820: revised syntax pretty printer crashes with 'Stack_overflow'
- PR#4928: wrong printing of classes and class types by camlp4
- PR#4939: camlp4 rejects patterns of the '?x:_' form
- PR#4967: ocamlbuild passes wrong switches to ocamldep through menhir
- PR#4972: mkcamlp4 does not include 'dynlink.cma'
- PR#5039: ocamlbuild should use '-linkpkg' only when linking programs
- PR#5066: ocamldoc: add -charset option used in html generator
- PR#5069: fcntl() in caml_sys_open may block, do it within blocking section
- PR#5071, PR#5129, PR#5134: inconsistencies between camlp4 and camlp4* binaries
- PR#5080, PR#5104: regression in type constructor handling by camlp4
- PR#5090: bad interaction between toplevel and camlp4
- PR#5095: ocamlbuild ignores some tags when building bytecode objects
- PR#5100: ocamlbuild always rebuilds a 'cmxs' file
- PR#5103: build and install objinfo when building with ocamlbuild
- PR#5109: crash when a parser calls a lexer that calls another parser
- PR#5110: invalid module name when using optional argument
- PR#5115: bytecode executables produced by msvc64 port crash on 32-bit versions
- PR#5117: bigarray: wrong function name without HAS_MMAP; missing include
- PR#5118: Camlp4o and integer literals
- PR#5122: camlp4 rejects lowercase identifiers for module types
- PR#5123: shift_right_big_int returns a wrong zero
- PR#5124: substitution inside a signature leads to odd printing
- PR#5128: typo in 'Camlp4ListComprehension' syntax extension
- PR#5136: obsolete function used in emacs mode
- PR#5145: ocamldoc: missing html escapes
- PR#5146: problem with spaces in multi-line string constants
- PR#5149: (partial) various documentation problems
- PR#5156: rare compiler crash with objects
- PR#5165: ocamlbuild does not pass '-thread' option to ocamlfind
- PR#5167: camlp4r loops when printing package type
- PR#5172: camlp4 support for 'module type of' construct
- PR#5175: in bigarray accesses, make sure bigarray expr is evaluated only once
- PR#5177: Gc.compact implies Gc.full_major
- PR#5182: use bytecode version of ocamldoc to generate man pages
- PR#5184: under Windows, alignment issue with bigarrays mapped from files
- PR#5188: double-free corruption in bytecode system threads
- PR#5192: mismatch between words and bytes in interpreting max_young_wosize
- PR#5202: error in documentation of atan2
- PR#5209: natdynlink incorrectly detected on BSD systems
- PR#5213: ocamlbuild should pass '-rectypes' to ocamldoc when needed
- PR#5217: ocamlfind plugin should add '-linkpkg' for toplevel
- PR#5228: document the exceptions raised by functions in 'Filename'
- PR#5229: typo in build script ('TAG_LINE' vs 'TAGLINE')
- PR#5230: error in documentation of Scanf.Scanning.open_in
- PR#5234: option -shared reverses order of -cclib options
- PR#5237: incorrect .size directives generated for x86-32 and x86-64
- PR#5244: String.compare uses polymorphic compare_val (regression of PR#4194)
- PR#5248: regression introduced while fixing PR#5118
- PR#5252: typo in docs
- PR#5258: win32unix: unix fd leak under windows
- PR#5269: (tentative fix) Wrong ext_ref entries in .annot files
- PR#5272: caml.el doesn't recognize downto as a keyword
- PR#5276: issue with ocamlc -pack and recursively-packed modules
- PR#5280: alignment constraints incorrectly autodetected on MIPS 32
- PR#5281: typo in error message
- PR#5308: unused variables not detected in "include (struct .. end)"
- camlp4 revised syntax printing bug in the toplevel (reported on caml-list)
- configure: do not define _WIN32 under cygwin
- Hardened generic comparison in the case where two custom blocks
  are compared and have different sets of custom operations.
- Hardened comparison between bigarrays in the case where the two
  bigarrays have different kinds.
- Fixed wrong autodetection of expm1() and log1p().
- don't add .exe suffix when installing the ocamlmktop shell script
- ocamldoc: minor fixes related to the display of ocamldoc options
- fixed bug with huge values in OCAMLRUNPARAM
- mismatch between declaration and definition of caml_major_collection_slice

Feature wishes:
- PR#4992: added '-ml-synonym' and '-mli-synonym' options to ocamldep
- PR#5065: added '-ocamldoc' option to ocamlbuild
- PR#5139: added possibility to add options to ocamlbuild
- PR#5158: added access to current camlp4 parsers and printers
- PR#5180: improved instruction selection for float operations on amd64
- stdlib: added a 'usage_string' function to Arg
- allow with constraints to add a type equation to a datatype definition
- ocamldoc: allow to merge '@before' tags like other ones
- ocamlbuild: allow dependency on file "_oasis"

Other changes:
- Changed default minor heap size from 32k to 256k words.
- Added new operation 'compare_ext' to custom blocks, called when
  comparing a custom block value with an unboxed integer.


Objective Caml 3.12.0 (2 Aug 2010):
-----------------------------------

(Changes that can break existing programs are marked with a "*"  )

Language features:
- Shorthand notation for records: in expressions and patterns,
    { lbl } stands for { lbl = lbl } and { M.lbl } for { M.lbl = lbl }
- Record patterns of the form { lbl = pat; _ } to mark that not all
  labels are listed, purposefully.  (See new warning below.)
- Explicit naming of a generic type; in an expression
  "fun ... (type t) ... -> e", the type t is considered abstract in its
  scope (the arguments that follow it and the body of the function),
  and then replaced by a fresh type variable. In particular, the type
  t can be used in contexts where a type variable is not allowed
  (e.g. for defining an exception in a local module).
- Explicit polymorphic types and polymorphic recursion. In let
  definitions, one can write an explicit polymorphic type just
  immediately the function name; the polymorphism will be enforced,
  and recursive calls may use the polymorphism.
  The syntax is the same as for polymorphic methods:
    "let [rec] <ident> : 'a1 ... 'an. <typexp> = ..."
- First-class packages modules.
  New kind of type expression, for packaged modules: (module PT).
  New kind of expression, to pack a module as a first-class value:
    (module MODEXPR : PT).
  New kind of module expression, to unpack a first-class value as a module:
    (val EXPR : PT).
  PT is a package type of the form "S" or
  "S with type t1 = ... and ... and type tn = ..." (S refers to a module type).
- Local opening of modules in a subexpression.
  Syntax: "let open M in e", or "M.(e)"
- In class definitions, method and instance variable override can now
  be made explicit, by writing "method!", "val!" or "inherit!" in place of
  "method", "val" and "inherit". It is an error to override an
  undefined member (or to use overriding inheritance when nothing get
  overridden). Additionally, these constructs disactivate respectively
  warnings 7 (method override, code 'M') and 13 (instance variable
  override, code 'V'). Note that, by default, warning 7 is inactive
  and warning 13 is active.
- "Destructive" substitution in signatures.
  By writing "<signature> with type t := <typeconstr>" and
  "<signature> with module M := <module-path>" one replaces "t" and "M"
  inside the signature, removing their respective fields. Among other
  uses, this allows to merge two signatures containing identically
  named fields.
* While fixing PR#4824, also corrected a gaping hole in the type checker,
  which allowed instantiating separately object parameters and instance
  variables in an interface. This hole was here since the beginning of
  ocaml, and as a result many programs using object inheritance in a non
  trivial way will need to be corrected. You can look at lablgtk2 for an
  example.

Compilers and toplevel:
- Warnings are now numbered and can be switched on and off individually.
  The old system with letters referring to sets of warnings is still
  supported.
- New warnings:
  + 9 (code 'R') to signal record patterns without "; _" where
    some labels of the record type are not listed in the pattern.
  + 28 when giving a wildcard argument to a constant constructor in
    a pattern-matching.
  + 29 when an end-of-line appears unescaped in a string constant.
  + 30 when the same constructor or record field is defined twice in
    mutually-recursive type definitions.
* The semantics of warning 7 (code 'M', method override) have changed
  (it now detects all overrides, not just repeated definitions inside
  the same class body), and it is now inactive by default.
- Better error report in case of unbound qualified identifier: if the module
  is unbound this error is reported in the first place.
- Added option '-strict-sequence' to force left hand part of sequence to have
  type unit.
- Added option '-no-app-funct' to turn applicative functors off.
  This option can help working around mysterious type incompatibilities
  caused by the incomplete comparison of applicative paths F(X).t.

Native-code compiler:
- AMD64: shorter and slightly more efficient code generated for
  float comparisons.

Standard library:
- Format: new function ikfprintf analoguous to ifprintf with a continuation
  argument.
* PR#4210, #4245: stricter range checking in string->integer conversion
  functions (int_of_string, Int32.of_string, Int64.of_string,
  Nativeint.of_string).  The decimal string corresponding to
  max_int + 1 is no longer accepted.
- Scanf: to prevent confusion when mixing Scanf scanning functions and direct
  low level input, value Scanf.stdin has been added.
* Random: changed the algorithm to produce better randomness.  Now passes the
  DieHard tests.
- Map: implement functions from Set that make sense for Map.

Other libraries:
* Str: letters that constitute a word now include digits 0-9 and
  underscore _.  This changes the interpretation of '\b' (word boundary)
  in regexps, but is more consistent with other regexp libraries. (PR#4874).

Ocamlbuild:
- Add support for native dynlink.

New tool:
- ocamlobjinfo: displays various information, esp. dependencies, for
  compiled OCaml files (.cmi, .cmo, .cma, .cmx, .cmxa, .cmxs, and bytecode
  executables).  Extends and makes more official the old objinfo tool
  that was installed by some OCaml packages.

All tools:
- PR#4857: add a -vnum option to display the version number and nothing else

Bug Fixes:
- PR#4012: Map.map and Map.mapi do not conform to specification
- PR#4478: better error messages for type definition mismatches
- PR#4683: labltk script uses fixed path on windows
- PR#4742: finalisation function raising an exception blocks other finalisations
- PR#4775: compiler crash on crazy types (temporary fix)
- PR#4824: narrowing the type of class parameters with a module specification
- PR#4862: relaxed value restriction and records
- PR#4884: optional arguments do not work when Some is redefined
- PR#4964: parenthesized names for infix functions in annot files
- PR#4970: better error message for instance variables
- PR#4975: spelling mistakes
- PR#4988: contravariance lost with ocamlc -i
- PR#5004: problem in Buffer.add_channel with very large lengths.
- PR#5008: on AMD64/MSVC port, rare float corruption during GC.
- PR#5018: wrong exception raised by Dynlink.loadfile.
- PR#5057: fatal typing error with local module + functor + polymorphic variant
- Wrong type for Obj.add_offset.
- Small problem with representation of Int32, Int64, and Nativeint constants.
- Use RTLD_LOCAL for native dynlink in private mode.

Objective Caml 3.11.2 (20 Jan 2010):
------------------------------------

Bug fixes:
- PR#4151: better documentation for min and max w.r.t. NaN
- PR#4421: ocamlbuild uses wrong compiler for C files
- PR#4710, PR#4720: ocamlbuild does not use properly configuration information
- PR#4750: under some Windows installations, high start-up times for Unix lib
- PR#4777: problem with scanf and CRLF
- PR#4783: ocamlmklib problem under Windows
- PR#4810: BSD problem with socket addresses, e.g. in Unix.getnameinfo
- PR#4813: issue with parsing of float literals by the GNU assembler
- PR#4816: problem with modules and private types
- PR#4818: missed opportunity for type-based optimization of bigarray accesses
- PR#4821: check for duplicate method names in classes
- PR#4823: build problem on Mac OS X
- PR#4836: spurious errors raised by Unix.single_write under Windows
- PR#4841, PR#4860, PR#4930: problem with ocamlopt -output-obj under Mac OS X
- PR#4847: C compiler error with ocamlc -output-obj under Win64
- PR#4856: ocamlbuild uses ocamlrun to execute a native plugin
- PR#4867, PR#4760: ocamlopt -shared fails on Mac OS X 64bit
- PR#4873: ocamlbuild ignores "thread" tag when building a custom toplevel
- PR#4890: ocamlbuild tries to use native plugin on bytecode-only arch
- PR#4896: ocamlbuild should always pass -I to tools for external libraries
- PR#4900: small bug triggering automatic compaction even if max_overhead = 1M
- PR#4902: bug in %.0F printf format
- PR#4910: problem with format concatenation
- PR#4922: ocamlbuild recompiles too many files
- PR#4923: missing \xff for scanf %S
- PR#4933: functors not handling private types correctly
- PR#4940: problem with end-of-line in DOS text mode, tentative fix
- PR#4953: problem compiling bytecode interpreter on ARM in Thumb mode.
- PR#4955: compiler crash when typing recursive type expression with constraint
- Module Printf: the simple conversion %F (without width indication) was not
           treated properly.
- Makefile: problem with cygwin, flexdll, and symbolic links
- Various build problems with ocamlbuild under Windows with msvc

Feature wishes:
- PR#9: (tentative implementation) make ocamldebug use #linenum annotations
- PR#123, PR#4477: custom exception printers
- PR#3456: Obj.double_field and Obj.set_double_field functions
- PR#4003: destination directory can be given to Filename.[open_]temp_file
- PR#4647: Buffer.blit function
- PR#4685: access to Filename.dir_sep
- PR#4703: support for debugging embedded applications
- PR#4723: "clear_rules" function to empty the set of ocamlbuild rules
- PR#4921: configure option to help cross-compilers

Objective Caml 3.11.1 (12 Jun 2009):
------------------------------------

Bug fixes:
- PR#4095: ocamldebug: strange behaviour of control-C
- PR#4403: ocamldebug: improved handling of packed modules
- PR#4650: Str.regexp_case_fold mis-handling complemented character sets [^a]
- PR#4660: Scanf.format_from_string: handling of double quote
- PR#4666: Unix.exec* failure in multithread programs under MacOS X and FreeBSD
- PR#4667: debugger out of sync with dynlink changes
- PR#4678: random "out of memory" error with systhreads
- PR#4690: issue with dynamic loading under MacOS 10.5
- PR#4692: wrong error message with options -i and -pack passed to ocamlc
- PR#4699: in otherlibs/dbm, fixed construction of dlldbm.so.
- PR#4704: error in caml_modify_generational_global_root()
- PR#4708: (ocamldoc) improved printing of infix identifiers such as "lor".
- PR#4722: typo in configure script
- PR#4729: documented the fact that PF_INET6 is not available on all platforms
- PR#4730: incorrect typing involving abbreviation "type 'a t = 'a"
- PR#4731: incorrect quoting of arguments passed to the assembler on x86-64
- PR#4735: Unix.LargeFile.fstat cannot report size over 32bits on Win32
- PR#4740: guard against possible processor error in
           {Int32,Int64,Nativeint}.{div,rem}
- PR#4745: type inference wrongly produced non-generalizable type variables.
- PR#4749: better pipe size for win32unix
- PR#4756: printf: no error reported for wrong format '%_s'
- PR#4758: scanf: handling of \<newline> by format '%S'
- PR#4766: incorrect simplification of some type abbreviations.
- PR#4768: printf: %F does not respect width and precision specifications
- PR#4769: Format.bprintf fails to flush
- PR#4775: fatal error Ctype.Unify during module type-checking (temporary fix)
- PR#4776: bad interaction between exceptions and classes
- PR#4780: labltk build problem under Windows.
- PR#4790: under Windows, map ERROR_NO_DATA Win32 error to EPIPE Unix error.
- PR#4792: bug in Big_int.big_int_of_int64 on 32-bit platforms.
- PR#4796: ocamlyacc: missing NUL termination of string
- PR#4804: bug in Big_int.int64_of_big_int on 32-bit platforms.
- PR#4805: improving compatibility with the clang C compiler
- PR#4809: issue with Unix.create_process under Win32
- PR#4814: ocamlbrowser: crash when editing comments
- PR#4816: module abbreviations remove 'private' type restrictions
- PR#4817: Object type gives error "Unbound type parameter .."
- Module Parsing: improved computation of locations when an ocamlyacc rule
                  starts with an empty nonterminal
- Type-checker: fixed wrong variance computation for private types
- x86-32 code generator, MSVC port: wrong "fld" instruction generated.
- ocamlbuild: incorrectly using the compile-time value of $OCAMLLIB
- Makefile problem when configured with -no-shared-libs
- ocamldoc: use dynamic loading in native code

Other changes:
- Improved wording of various error messages
  (contributed by Jonathan Davies, Citrix).
- Support for 64-bit mode in Solaris/x86 (PR#4670).


Objective Caml 3.11.0 (03 Dec 2008):
------------------------------------

(Changes that can break existing programs are marked with a "*"  )

Language features:
- Addition of lazy patterns: "lazy <pat>" matches suspensions whose values,
  after forcing, match the pattern <pat>.
- Introduction of private abbreviation types "type t = private <type-expr>",
  for abstracting the actual manifest type in type abbreviations.
- Subtyping is now allowed between a private abbreviation and its definition,
  and between a polymorphic method and its monomorphic instance.

Compilers:
- The file name for a compilation unit should correspond to a valid
  identifier (Otherwise dynamic linking and other things can fail, and
  a warning is emitted.)
* Revised -output-obj: the output name must now be provided; its
  extension must be one of .o/.obj, .so/.dll, or .c for the
  bytecode compiler. The compilers can now produce a shared library
  (with all the needed -ccopts/-ccobjs options) directly.
- -dtypes renamed to -annot, records (in .annot files) which function calls
  are tail calls.
- All compiler error messages now include a file name and location, for
  better interaction with Emacs' compilation mode.
- Optimized compilation of "lazy e" when the argument "e" is
  already evaluated.
- Optimized compilation of equality tests with a variant constant constructor.
- The -dllib options recorded in libraries are no longer ignored when
  -use_runtime or -use_prims is used (unless -no_auto_link is
  explicitly used).
- Check that at most one of -pack, -a, -shared, -c, -output-obj is
  given on the command line.
- Optimized compilation of private types as regular manifest types
  (e.g. abbreviation to float, float array or record types with only
   float fields).

Native-code compiler:
- New port: Mac OS X / Intel in 64-bit mode (configure with -cc "gcc -m64").
- A new option "-shared" to produce a plugin that can be dynamically
  loaded with the native version of Dynlink.
- A new option "-nodynlink" to enable optimizations valid only for code
  that is never dynlinked (no-op except for AMD64).
- More aggressive unboxing of floats and boxed integers.
- Can select which assembler and asm options to use at configuration time.

Run-time system:
- New implementation of the page table describing the heap (two-level
  array in 32 bits, sparse hashtable in 64 bits), fixes issues with address
  space randomization on 64-bit OS (PR#4448).
- New "generational" API for registering global memory roots with the GC,
  enables faster scanning of global roots.
  (The functions are caml_*_generational_global_root in <caml/memory.h>.)
- New function "caml_raise_with_args" to raise an exception with several
  arguments from C.
- Changes in implementation of dynamic linking of C code:
  under Win32, use Alain Frisch's flexdll implementation of the dlopen
  API; under MacOSX, use dlopen API instead of MacOSX bundle API.
- Programs may now choose a first-fit allocation policy instead of
  the default next-fit.  First-fit reduces fragmentation but is
  slightly slower in some cases.

Standard library:
- Parsing library: new function "set_trace" to programmatically turn
  on or off the printing of a trace during parsing.
- Printexc library: new functions "print_backtrace" and "get_backtrace"
  to obtain a stack backtrace of the most recently raised exception.
  New function "record_backtrace" to turn the exception backtrace mechanism
  on or off from within a program.
- Scanf library: fine-tuning of meta format implementation;
  fscanf behaviour revisited: only one input buffer is allocated for any
  given input channel;
  the %n conversion does not count a lookahead character as read.

Other libraries:
- Dynlink: on some platforms, the Dynlink library is now available in
  native code. The boolean Dynlink.is_native allows the program to
  know whether it has been compiled in bytecode or in native code.
- Bigarrays: added "unsafe_get" and "unsafe_set"
  (non-bound-checking versions of "get" and "set").
- Bigarrays: removed limitation "array dimension < 2^31".
- Labltk: added support for TK 8.5.
- Num: added conversions between big_int and int32, nativeint, int64.
  More efficient implementation of Num.quo_num and Num.mod_num.
- Threads: improved efficiency of mutex and condition variable operations;
  improved interaction with Unix.fork (PR#4577).
- Unix: added getsockopt_error returning type Unix.error.
  Added support for TCP_NODELAY and IPV6_ONLY socket options.
- Win32 Unix: "select" now supports all kinds of file descriptors.
  Improved emulation of "lockf" (PR#4609).

Tools:
- ocamldebug now supported under Windows (MSVC and Mingw ports),
  but without the replay feature.  (Contributed by Dmitry Bely
  and Sylvain Le Gall at OCamlCore with support from Lexifi.)
- ocamldoc: new option -no-module-constraint-filter to include functions
  hidden by signature constraint in documentation.
- ocamlmklib and ocamldep.opt now available under Windows ports.
- ocamlmklib no longer supports the -implib option.
- ocamlnat: an experimental native toplevel (not built by default).

Camlp4:
* programs linked with camlp4lib.cma now also need dynlink.cma.

Bug fixes:
- Major GC and heap compaction: fixed bug involving lazy values and
  out-of-heap pointers.
- PR#3915: updated most man pages.
- PR#4261: type-checking of recursive modules
- PR#4308: better stack backtraces for "spontaneous" exceptions such as
  Stack_overflow, Out_of_memory, etc.
- PR#4338: Str.global_substitute, Str.global_replace and the Str.*split*
  functions are now tail-recursive.
- PR#4503: fixed bug in classify_float on ARM.
- PR#4512: type-checking of recursive modules
- PR#4517: crash in ocamllex-generated lexers.
- PR#4542: problem with return value of Unix.nice.
- PR#4557: type-checking of recursive modules.
- PR#4562: strange %n semantics in scanf.
- PR#4564: add note "stack is not executable" to object files generated by
  ocamlopt (Linux/x86, Linux/AMD64).
- PR#4566: bug in Ratio.approx_ratio_fix and Num.approx_num_fix.
- PR#4582: clarified the documentation of functions in the String module.
- PR#4583: stack overflow in "ocamlopt -g" during closure conversion pass.
- PR#4585: ocamldoc and "val virtual" declarations.
- PR#4587: ocamldoc and escaped @ characters.
- PR#4605: Buffer.add_substitute was sometime wrong when target string had
           backslashes.
- PR#4614: Inconsistent declaration of CamlCBCmd in LablTk library.


Objective Caml 3.10.2 (29 Feb 2008):
------------------------------------

Bug fixes:
- PR#1217 (partial) Typo in ocamldep man page
- PR#3952 (partial) ocamlopt: allocation problems on ARM
- PR#4339 (continued) ocamlopt: problems on HPPA
- PR#4455 str.mli not installed under Windows
- PR#4473 crash when accessing float array with polymorphic method
- PR#4480 runtime would not compile without gcc extensions
- PR#4481 wrong typing of exceptions with object arguments
- PR#4490 typo in error message
- Random crash on 32-bit when major_heap_increment >= 2^22
- Big performance bug in Weak hashtables
- Small bugs in the make-package-macosx script
- Bug in typing of polymorphic variants (reported on caml-list)


Objective Caml 3.10.1 (11 Jan 2008):
------------------------------------

Bug fixes:
- PR#3830 small bugs in docs
- PR#4053 compilers: improved compilation time for large variant types
- PR#4174 ocamlopt: fixed ocamlopt -nopervasives
- PR#4199 otherlibs: documented a small problem in Unix.utimes
- PR#4280 camlp4: parsing of identifier (^)
- PR#4281 camlp4: parsing of type constraint
- PR#4285 runtime: cannot compile under AIX
- PR#4286 ocamlbuild: cannot compile under AIX and SunOS
- PR#4288 compilers: including a functor application with side effects
- PR#4295 camlp4 toplevel: synchronization after an error
- PR#4300 ocamlopt: crash with backtrace and illegal array access
- PR#4302 camlp4: list comprehension parsing problem
- PR#4304 ocamlbuild: handle -I correctly
- PR#4305 stdlib: alignment of Arg.Symbol
- PR#4307 camlp4: assertion failure
- PR#4312 camlp4: accept "let _ : int = 1"
- PR#4313 ocamlbuild: -log and missing directories
- PR#4315 camlp4: constraints in classes
- PR#4316 compilers: crash with recursive modules and Lazy
- PR#4318 ocamldoc: installation problem with Cygwin (tentative fix)
- PR#4322 ocamlopt: stack overflow under Windows
- PR#4325 compilers: wrong error message for unused var
- PR#4326 otherlibs: marshal Big_int on win64
- PR#4327 ocamlbuild: make emacs look for .annot in _build directory
- PR#4328 camlp4: stack overflow with nil nodes
- PR#4331 camlp4: guards on fun expressions
- PR#4332 camlp4: parsing of negative 32/64 bit numbers
- PR#4336 compilers: unsafe recursive modules
- PR#4337 (note) camlp4: invalid character escapes
- PR#4339 ocamlopt: problems on HP-UX (tentative fix)
- PR#4340 camlp4: wrong pretty-printing of optional arguments
- PR#4348 ocamlopt: crash on Mac Intel
- PR#4349 camlp4: bug in private type definitions
- PR#4350 compilers: type errors with records and polymorphic variants
- PR#4352 compilers: terminal recursion under Windows (tentative fix)
- PR#4354 ocamlcp: mismatch with ocaml on polymorphic let
- PR#4358 ocamlopt: float constants wrong on ARM
- PR#4360 ocamldoc: string inside comment
- PR#4365 toplevel: wrong pretty-printing of polymorphic variants
- PR#4373 otherlibs: leaks in win32unix
- PR#4374 otherlibs: threads module not initialized
- PR#4375 configure: fails to build on bytecode-only architectures
- PR#4377 runtime: finalisation of infix pointers
- PR#4378 ocamlbuild: typo in plugin.ml
- PR#4379 ocamlbuild: problem with plugins under Windows
- PR#4382 compilers: typing of polymorphic record fields
- PR#4383 compilers: including module with private type
- PR#4385 stdlib: Int32/Int64.format are unsafe
- PR#4386 otherlibs: wrong signal numbers with Unix.sigprocmask etc.
- PR#4387 ocamlbuild: build directory not used properly
- PR#4392 ocamldep: optional argument of class
- PR#4394 otherlibs: infinite loops in Str
- PR#4397 otherlibs: wrong size for flag arrays in win32unix
- PR#4402 ocamldebug: doesn't work with -rectypes
- PR#4410 ocamlbuild: problem with plugin and -build
- PR#4411 otherlibs: crash with Unix.access under Windows
- PR#4412 stdlib: marshalling broken on 64 bit architectures
- PR#4413 ocamlopt: crash on AMD64 with out-of-bound access and reraise
- PR#4417 camlp4: pretty-printing of unary minus
- PR#4419 camlp4: problem with constraint in type class
- PR#4426 compilers: problem with optional labels
- PR#4427 camlp4: wrong pretty-printing of lists of functions
- PR#4433 ocamlopt: fails to build on MacOSX 10.5
- PR#4435 compilers: crash with objects
- PR#4439 fails to build on MacOSX 10.5
- PR#4441 crash when build on sparc64 linux
- PR#4442 stdlib: crash with weak pointers
- PR#4446 configure: fails to detect X11 on MacOSX 10.5
- PR#4448 runtime: huge page table on 64-bit architectures
- PR#4450 compilers: stack overflow with recursive modules
- PR#4470 compilers: type-checking of recursive modules too restrictive
- PR#4472 configure: autodetection of libX11.so on Fedora x86_64
- printf: removed (partially implemented) positional specifications
- polymorphic < and <= comparisons: some C compiler optimizations
  were causing incorrect results when arguments are incomparable

New features:
- made configure script work on PlayStation 3
- ARM port: brought up-to-date for Debian 4.0 (Etch)
- many other small changes and bugfixes in camlp4, ocamlbuild, labltk,
  emacs files


Objective Caml 3.10.0 (18 May 2007):
------------------------------------

(Changes that can break existing programs are marked with a "*"  )

Language features:
- Added virtual instance variables in classes "val virtual v : t"
* Changed the behaviour of instance variable overriding; the new
  definition replaces the old one, rather than creating a new
  variable.

New tools:
- ocamlbuild: compilation manager for OCaml applications and libraries.
  See draft documentation at http://gallium.inria.fr/~pouillar/
* Camlp4: heavily revised implementation, new API.

New ports:
- MacOS X PowerPC 64 bits.
- MS Windows 64 bits (x64) using the Microsoft PSDK toolchain.
- MS Windows 32 bits using the Visual Studio 2005 toolchain.

Compilers:
- Faster type-checking of functor applications.
- Referencing an interface compiled with -rectypes from a module
    not compiled with -rectypes is now an error.
- Revised the "fragile matching" warning.

Native-code compiler:
- Print a stack backtrace on an uncaught exception.
  (Compile and link with ocamlopt -g; execute with OCAMLRUNPARAM=b.)
  Supported on Intel/AMD in 32 and 64 bits, PPC in 32 and 64 bits.
- Stack overflow detection on MS Windows 32 bits (courtesy O. Andrieu).
- Stack overflow detection on MacOS X PPC and Intel.
- Intel/AMD 64 bits: generate position-independent code by default.
- Fixed bug involving -for-pack and missing .cmx files (PR#4124).
- Fixed bug causing duplication of literals  (PR#4152).

Run-time system:
- C/Caml interface functions take "char const *" arguments
  instead of "char *" when appropriate.
- Faster string comparisons (fast case if strings are ==).

Standard library:
- Refined typing of format strings (type format6).
- Printf, Format: new function ifprintf that consumes its arguments
    and prints nothing (useful to print conditionally).
- Scanf:
    new function format_from_string to convert a string to a format string;
    new %r conversion to accomodate user defined scanners.
- Filename: improved Win32 implementation of Filename.quote.
- List: List.nth now tail-recursive.
- Sys: added Sys.is_directory.  Some functions (e.g. Sys.command) that
    could incorrectly raise Sys_io_blocked now raise Sys_error as intended.
- String and Char: the function ``escaped'' now escapes all the characters
    especially handled by the compiler's lexer (PR#4220).

Other libraries:
- Bigarray: mmap_file takes an optional argument specifying
    the start position of the data in the mapped file.
- Dynlink: now defines only two modules, Dynlink and Dynlinkaux (internal),
    reducing risks of name conflicts with user modules.
- Labltk under Win32: now uses Tcl/Tk 8.4 instead of 8.3 by default.
- VM threads: improved performance of I/O operations (less polling).
- Unix: new function Unix.isatty.
- Unix emulation under Win32:
    fixed incorrect error reporting in several functions (PR#4097);
    better handling of channels opened on sockets (PR#4098);
    fixed GC bug in Unix.system (PR#4112).

Documentation generator (OCamldoc):
- correctly handle '?' in value names (PR#4215)
- new option -hide-warnings not to print ocamldoc warnings

Lexer generator (ocamllex): improved error reporting.

License: fixed a typo in the "special exception" to the LGPL.


Objective Caml 3.09.3 (15 Sep 2006):
------------------------------------

Bug fixes:
- ocamldoc: -using modtype constraint to filter module elements displayed
    in doc PR#4016
- ocamldoc: error in merging of top dependencies of modules PR#4007
- ocamldoc: -dot-colors has no effect PR#3981
- ocamdloc: missing crossref in text from intro files PR#4066
- compilers: segfault with recursive modules PR#4008
- compilers: infinite loop when compiling objects PR#4018
- compilers: bad error message when signature mismatch PR#4001
- compilers: infinite loop with -rectypes PR#3999
- compilers: contravariance bug in private rows
- compilers: unsafe cast with polymorphic exception PR#4002
- native compiler: bad assembly code generated for AMD64 PR#4067
- native compiler: stack alignment problems on MacOSX/i386 PR#4036
- stdlib: crash in marshalling PR#4030
- stdlib: crash when closing a channel twice PR#4039
- stdlib: memory leak in Sys.readdir PR#4093
- C interface: better definition of CAMLreturn PR#4068
- otherlibs/unix: crash in gethostbyname PR#3043
- tools: subtle problem with unset in makefile PR#4048
- camlp4: install pa_o_fast.o PR#3812
- camlp4: install more modules PR#3689

New features:
- ocamldoc: name resolution in cross-referencing {!name}: if name is not
    found, then it is searched in the parent module/class, and in the parent
    of the parent, and so on until it is found.
- ocamldoc: new option -short-functors to use a short form to display
    functors in html generator PR#4017
- ocamlprof: added "-version" option



Objective Caml 3.09.2 (14 Apr 2006):
------------------------------------

Bug fixes:
- Makefile: problem with "make world.opt" PR#3954
- compilers: problem compiling several modules with one command line PR#3979
- compilers,ocamldoc: error message that Emacs cannot parse
- compilers: crash when printing type error PR#3968
- compilers: -dtypes wrong for monomorphic type variables PR#3894
- compilers: wrong warning on optional arguments PR#3980
- compilers: crash when wrong use of type constructor in let rec PR#3976
- compilers: better wording of "statement never returns" warning PR#3889
- runtime: inefficiency of signal handling PR#3990
- runtime: crashes with I/O in multithread programs PR#3906
- camlp4: empty file name in error messages PR#3886
- camlp4: stack overflow PR#3948
- otherlibs/labltk: ocamlbrowser ignores its command line options PR#3961
- otherlibs/unix: Unix.times wrong under Mac OS X PR#3960
- otherlibs/unix: wrong doc for execvp and execvpe PR#3973
- otherlibs/win32unix: random crash in Unix.stat PR#3998
- stdlib: update_mod not found under Windows PR#3847
- stdlib: Filename.dirname/basename wrong on Win32 PR#3933
- stdlib: incomplete documentation of Pervasives.abs PR#3967
- stdlib: Printf bugs PR#3902, PR#3955
- tools/checkstack.c: missing include
- yacc: crash when given argument "-" PR#3956

New features:
- ported to MacOS X on Intel PR#3985
- configure: added support for GNU Hurd PR#3991

Objective Caml 3.09.1 (4 Jan 2006):
-----------------------------------

Bug fixes:
- compilers: raise not_found with -principal PR#3855
- compilers: assert failure in typeclass.cml PR#3856
- compilers: assert failure in typing/ctype.ml PR#3909
- compilers: fatal error exception Ctype.Unify PR#3918
- compilers: spurious warning Y in objects PR#3868
- compilers: spurious warning Z on loop index PR#3907
- compilers: error message that emacs cannot parse
- ocamlopt: problems with -for-pack/-pack PR#3825, PR#3826, PR#3919
- ocamlopt: can't produce shared libraries on x86_64 PR#3869, PR#3924
- ocamlopt: float alignment problem on SPARC PR#3944
- ocamlopt: can't compile on MIPS PR#3936
- runtime: missing dependence for ld.conf
- runtime: missing dependence for .depend.nt PR#3880
- runtime: memory leak in caml_register_named_value PR#3940
- runtime: crash in Marshal.to_buffer PR#3879
- stdlib: Sys.time giving wrong results on Mac OS X PR#3850
- stdlib: Weak.get_copy causing random crashes in rare cases
- stdlib, debugger, labltk: use TMPDIR if set PR#3895
- stdlib: scanf bug on int32 and nativeint PR#3932
- camlp4: mkcamlp4 option parsing problem PR#3941
- camlp4: bug in pretty-printing of lazy/assert/new
- camlp4: update the unmaintained makefile for _loc name
- ocamldoc: several fixes see ocamldoc/Changes.txt
- otherlibs/str: bug in long sequences of alternatives PR#3783
- otherlibs/systhreads: deadlock in Windows PR#3910
- tools: update dumpobj to handle new event format PR#3873
- toplevel: activate warning Y in toplevel PR#3832

New features:
- otherlibs/labltk: browser uses menu bars instead of menu buttons

Objective Caml 3.09.0 (27 Oct 2006):
------------------------------------

(Changes that can break existing programs are marked with a "*"  )

Language features:
- Introduction of private row types, for abstracting the row in object
  and variant types.

Type checking:
- Polymorphic variants with at most one constructor [< `A of t] are no
  longer systematically promoted to the exact type [`A of t]. This was
  more confusing than useful, and created problems with private row
  types.

Both compilers:
- Added warnings 'Y' and 'Z' for local variables that are bound but
  never used.
- Added warning for some uses non-returning functions (e.g. raise), when they
  are passed extra arguments, or followed by extra statements.
- Pattern matching: more prudent compilation in case of guards; fixed PR#3780.
- Compilation of classes: reduction in size of generated code.
- Compilation of "module rec" definitions: fixed a bad interaction with
  structure coercion (to a more restrictive signature).

Native-code compiler (ocamlopt):
* Revised implementation of the -pack option (packing of several compilation
  units into one).  The .cmx files that are to be packed with
  "ocamlopt -pack -o P.cmx" must be compiled with "ocamlopt -for-pack P".
  In exchange for this additional constraint, ocamlopt -pack is now
  available on all platforms (no need for binutils).
* Fixed wrong evaluation order for arguments to certain inlined functions.
- Modified code generation for "let rec ... and ..." to reduce compilation
  time (which was quadratic in the number of mutually-recursive functions).
- x86 port: support tail-calls for functions with up to 21 arguments.
- AMD64 port, Linux: recover from system stack overflow.
- Sparc port: more portable handling of out-of-bound conditions
  on systems other than Solaris.

Standard library:
- Pervasives: faster implementation of close_in, close_out.
  set_binary_mode_{out,in} now working correctly under Cygwin.
- Printf: better handling of partial applications of the printf functions.
- Scanf: new function sscanf_format to read a format from a
  string. The type of the resulting format is dynamically checked and
  should be the type of the template format which is the second argument.
- Scanf: no more spurious lookahead attempt when the end of file condition
  is set and a correct token has already been read and could be returned.

Other libraries:
- System threads library: added Thread.sigmask; fixed race condition
  in signal handling.
- Bigarray library: fixed bug in Array3.of_array.
- Unix library: use canonical signal numbers in results of Unix.wait*;
  hardened Unix.establish_server against EINTR errors.

Run-time system:
- Support platforms where sizeof(void *) = 8 and sizeof(long) = 4.
- Improved and cleaned up implementation of signal handling.

Replay debugger:
- Improved handling of locations in source code.

OCamldoc:
- extensible {foo } syntax
- user can give .txt files on the command line, containing ocamldoc formatted
  text, to be able to include bigger texts out of source files
- -o option is now used by the html generator to indicate the prefix
  of generated index files (to avoid conflict when a Index module exists
  on case-insensitive file systems).

Miscellaneous:
- Configuration information is installed in `ocamlc -where`/Makefile.config
  and can be used by client Makefiles or shell scripts.

Objective Caml 3.08.4 (11 Aug 2005):
------------------------------------

New features:
- configure: find X11 config in some 64-bit Linux distribs
- ocamldoc: (**/**) can be canceled with another (**/**) PR#3665
- graphics: added resize_window
- graphics: check for invalid arguments to drawing primitives PR#3595
- ocamlbrowser: use windows subsystem on mingw

Bug fixes:
- ocamlopt: code generation problem on AMD64 PR#3640
- wrong code generated for some classes PR#3576
- fatal error when compiling some OO code PR#3745
- problem with comparison on constant constructors PR#3608
- camlp4: cryptic error message PR#3592
- camlp4: line numbers in multi-line antiquotations PR#3549
- camlp4: problem with make depend
- camlp4: parse error with :> PR#3561
- camlp4: ident conversion problem with val/contents/contents__
- camlp4: several small parsing problems PR#3688
- ocamldebug: handling of spaces in executable file name PR#3736
- emacs-mode: problem when caml-types-buffer is deleted by user PR#3704
- ocamldoc: extra backslash in ocamldoc man page PR#3687
- ocamldoc: improvements to HTML display PR#3698
- ocamldoc: escaping of @ in info files
- ocamldoc: escaping of . and \ in man pages PR#3686
- ocamldoc: better error reporting of misplaced comments
- graphics: fixed .depend file PR#3558
- graphics: segfault with threads and graphics PR#3651
- nums: several bugs: PR#3718, PR#3719, others
- nums: inline asm problems with gcc 4.0 PR#3604, PR#3637
- threads: problem with backtrace
- unix: problem with getaddrinfo PR#3565
- stdlib: documentation of Int32.rem and Int64.rem PR#3573
- stdlib: documentation of List.rev_map2 PR#3685
- stdlib: wrong order in Map.fold PR#3607
- stdlib: documentation of maximum float array length PR#3714
- better detection of cycles when using -rectypes
- missing case of module equality PR#3738
- better error messages for unbound type variables
- stack overflow while printing type error message PR#3705
- assert failure when typing some classes PR#3638
- bug in type_approx
- better error messages related to type variance checking
- yacc: avoid name capture for idents of the Parsing module


Objective Caml 3.08.3 (24 Mar 2005):
------------------------------------

New features:
- support for ocamlopt -pack under Mac OS X (PR#2634, PR#3320)
- ignore unknown warning options for forward and backward compatibility
- runtime: export caml_compare_unordered (PR#3479)
- camlp4: install argl.* files (PR#3439)
- ocamldoc: add -man-section option
- labltk: add the "solid" relief option (PR#3343)

Bug fixes:
- typing: fix unsoundness in type declaration variance inference.
    Type parameters which are constrained must now have an explicit variant
    annotation, otherwise they are invariant. This is not backward
    compatible, so this might break code which either uses subtyping or
    uses the relaxed value restriction (i.e. was not typable before 3.07)
- typing: erroneous partial match warning for polymorphic variants (PR#3424)
- runtime: handle the case of an empty command line (PR#3409, PR#3444)
- stdlib: make Sys.executable_name an absolute path in native code (PR#3303)
- runtime: fix memory leak in finalise.c
- runtime: auto-trigger compaction even if gc is called manually (PR#3392)
- stdlib: fix segfault in Obj.dup on zero-sized values (PR#3406)
- camlp4: correct parsing of the $ identifier (PR#3310, PR#3469)
- windows (MS tools): use link /lib instead of lib (PR#3333)
- windows (MS tools): change default install destination
- autoconf: better checking of SSE2 instructions (PR#3329, PR#3330)
- graphics: make close_graph close the X display as well as the window (PR#3312)
- num: fix big_int_of_string (empty string) (PR#3483)
- num: fix big bug on 64-bit architecture (PR#3299)
- str: better documentation of string_match and string_partial_match (PR#3395)
- unix: fix file descriptor leak in Unix.accept (PR#3423)
- unix: miscellaneous clean-ups
- unix: fix documentation of Unix.tm (PR#3341)
- graphics: fix problem when allocating lots of images under Windows (PR#3433)
- compiler: fix error message with -pack when .cmi is missing (PR#3028)
- cygwin: fix problem with compilation of camlheader (PR#3485)
- stdlib: Filename.basename doesn't return an empty string any more (PR#3451)
- stdlib: better documentation of Open_excl flag (PR#3450)
- ocamlcp: accept -thread option (PR#3511)
- ocamldep: handle spaces in file names (PR#3370)
- compiler: remove spurious warning in pattern-matching on variants (PR#3424)
- windows: better handling of InterpreterPath registry entry (PR#3334, PR#3432)


Objective Caml 3.08.2 (22 Nov 2004):
------------------------------------

Bug fixes:
- runtime: memory leak when unmarshalling big data structures (PR#3247)
- camlp4: incorrect line numbers in errors (PR#3188)
- emacs: xemacs-specific code, wrong call to "sit-for"
- ocamldoc: "Lexing: empty token" (PR#3173)
- unix: problem with close_process_* (PR#3191)
- unix: possible coredumps (PR#3252)
- stdlib: wrong order in Set.fold (PR#3161)
- ocamlcp: array out of bounds in profiled programs (PR#3267)
- yacc: problem with polymorphic variant types for grammar entries (PR#3033)

Misc:
- export <caml/printexc.h> for caml_format_exception (PR#3080)
- clean up caml_search_exe_in_path (maybe PR#3079)
- camlp4: new function "make_lexer" for new-style locations
- unix: added missing #includes (PR#3088)


Objective Caml 3.08.1 (19 Aug 2004):
------------------------------------

Licence:
- The emacs files are now under GPL
- Slightly relaxed some conditions of the QPL

Bug fixes:
- ld.conf now generated at compile-time instead of install-time
- fixed -pack on Windows XP (PR#2935)
- fixed Obj.tag (PR#2946)
- added support for multiple dlopen in Darwin
- run ranlib when installing camlp4 libraries (PR#2944)
- link camlp4opt with -linkall (PR#2949)
- camlp4 parsing of patterns now conforms to normal parsing (PR#3015)
- install camlp4 *.cmx files (PR#2955)
- fixed handling of linefeed in string constants in camlp4 (PR#3074)
- ocamldoc: fixed display of class parameters in HTML and LaTeX (PR#2994)
- ocamldoc: fixed display of link to class page in html (PR#2994)
- Windows toplevel GUI: assorted fixes (including PR#2932)

Misc:
- added -v option to ocamllex
- ocamldoc: new -intf and -impl options supported (PR#3036)

Objective Caml 3.08.0 (13 Jul 2004):
------------------------------------

(Changes that can break existing programs are marked with a "*"  )

Language features:
- Support for immediate objects, i.e. objects defined without going
  through a class.  (Syntax is "object <fields and methods> end".)

Type-checking:
- When typing record construction and record patterns, can omit
  the module qualification on all labels except one.  I.e.
  { M.l1 = ...; l2 = ... } is interpreted as { M.l1 = ...; M.l2 = ... }

Both compilers:
- More compact compilation of classes.
- Much more efficient handling of class definitions inside functors
  or local modules.
- Simpler representation for method tables. Objects can now be marshaled
  between identical programs with the flag Marshal.Closures.
- Improved error messages for objects and variants.
- Improved printing of inferred module signatures (toplevel and ocamlc -i).
  Recursion between type, class, class type and module definitions is now
  correctly printed.
- The -pack option now accepts compiled interfaces (.cmi files) in addition
  to compiled implementations (.cmo or .cmx).
* A compile-time error is signaled if an integer literal exceeds the
  range of representable integers.
- Fixed code generation error for "module rec" definitions.
- The combination of options -c -o sets the name of the generated
  .cmi / .cmo / .cmx files.

Bytecode compiler:
- Option -output-obj is now compatible with Dynlink and
  with embedded toplevels.

Native-code compiler:
- Division and modulus by zero correctly raise exception Division_by_zero
  (instead of causing a hardware trap).
- Improved compilation time for the register allocation phase.
- The float constant -0.0 was incorrectly treated as +0.0 on some processors.
- AMD64: fixed bugs in asm glue code for GC invocation and exception raising
  from C.
- IA64: fixed incorrect code generated for "expr mod 1".
- PowerPC: minor performance tweaks for the G4 and G5 processors.

Standard library:
* Revised handling of NaN floats in polymorphic comparisons.
  The polymorphic boolean-valued comparisons (=, <, >, etc) now treat
  NaN as uncomparable, as specified by the IEEE standard.
  The 3-valued comparison (compare) treats NaN as equal to itself
  and smaller than all other floats.  As a consequence, x == y
  no longer implies x = y but still implies compare x y = 0.
* String-to-integer conversions now fail if the result overflows
  the range of integers representable in the result type.
* All array and string access functions now raise
  Invalid_argument("index out of bounds") when a bounds check fails.
  In earlier releases, different exceptions were raised
  in bytecode and native-code.
- Module Buffer: new functions Buffer.sub, Buffer.nth
- Module Int32: new functions Int32.bits_of_float, Int32.float_of_bits.
- Module Map: new functions is_empty, compare, equal.
- Module Set: new function split.
* Module Gc: in-order finalisation, new function finalise_release.

Other libraries:
- The Num library: complete reimplementation of the C/asm lowest
  layer to work around potential licensing problems.
  Improved speed on the PowerPC and AMD64 architectures.
- The Graphics library: improved event handling under MS Windows.
- The Str library: fixed bug in "split" functions with nullable regexps.
- The Unix library:
   . Added Unix.single_write.
   . Added support for IPv6.
   . Bug fixes in Unix.closedir.
   . Allow thread switching on Unix.lockf.

Runtime System:
* Name space depollution: all global C identifiers are now prefixed
  with "caml" to avoid name clashes with other libraries.  This
  includes the "external" primitives of the standard runtime.

Ports:
- Windows ports: many improvements in the OCamlWin toplevel application
  (history, save inputs to file, etc).  Contributed by Christopher A. Watford.
- Native-code compilation supported for HPPA/Linux. Contributed by Guy Martin.
- Removed support for MacOS9.  Mac OS 9 is obsolete and the port was not
  updated since 3.05.
- Removed ocamlopt support for HPPA/Nextstep and Power/AIX.

Ocamllex:
- #line directives in the input file are now accepted.
- Added character set concatenation operator "cset1 # cset2".

Ocamlyacc:
- #line directives in the input file are now accepted.

Camlp4:
* Support for new-style locations (line numbers, not just character numbers).
- See camlp4/CHANGES and camlp4/ICHANGES for more info.


Objective Caml 3.07 (29 Sep 2003):
----------------------------------

Language features:
- Experimental support for recursive module definitions
      module rec A : SIGA = StructA and B : SIGB = StructB and ...
- Support for "private types", or more exactly concrete data types
  with private constructors or labels.  These data types can be
  de-structured normally in pattern matchings, but values of these
  types cannot be constructed directly outside of their defining module.
- Added integer literals of types int32, nativeint, int64
  (written with an 'l', 'n' or 'L' suffix respectively).

Type-checking:
- Allow polymorphic generalization of covariant parts of expansive
  expressions.  For instance, if f: unit -> 'a list, "let x = f ()"
  gives "x" the generalized type forall 'a. 'a list, instead of '_a list
  as before.
- The typing of polymorphic variants in pattern matching has changed.
  It is intended to be more regular, sticking to the principle of "closing
  only the variants which would be otherwise incomplete". Two potential
  consequences: (1) some types may be left open which were closed before,
  and the resulting type might not match the interface anymore (expected to
  be rare); (2) in some cases an incomplete match may be generated.
- Lots of bug fixes in the handling of polymorphism and recursion inside
  types.
- Added a new "-dtypes" option to ocamlc/ocamlopt, and an emacs extension
  "emacs/caml-types.el".  The compiler option saves inferred type information
  to file *.annot, and the emacs extension allows the user to look at the
  type of any subexpression in the source file.  Works even in the case
  of a type error (all the types computed up to the error are available).
  This new feature is also supported by ocamlbrowser.
- Disable "method is overridden" warning when the method was explicitly
  redefined as virtual beforehand (i.e. not through inheritance). Typing
  and semantics are unchanged.

Both compilers:
- Added option "-dtypes" to dump detailed type information to a file.
- The "-i" option no longer generates compiled files, it only prints
  the inferred types.
- The sources for the module named "Mod" can be placed either in Mod.ml or
  in mod.ml.
- Compilation of "let rec" on non-functional values: tightened some checks,
  relaxed some other checks.
- Fixed wrong code that was generated for "for i = a to max_int"
  or "for i = a downto min_int".
- An explicit interface Mod.mli can now be provided for the module obtained
  by ocamlc -pack -o Mod.cmo ... or ocamlopt -pack -o Mod.cmx ...
- Revised internal handling of source code locations, now handles
  preprocessed code better.
- Pattern-matching bug on float literals fixed.
- Minor improvements on pattern-matching over variants.
- More efficient compilation of string comparisons and the "compare" function.
- More compact code generated for arrays of constants.
- Fixed GC bug with mutable record fields of type "exn".
- Added warning "E" for "fragile patterns": pattern matchings that would
  not be flagged as partial if new constructors were added to the data type.

Bytecode compiler:
- Added option -vmthread to select the threads library with VM-level
  scheduling.  The -thread option now selects the system threads library.

Native-code compiler:
- New port: AMD64 (Opteron).
- Fixed instruction selection bug on expressions of the kind (raise Exn)(arg).
- Several bug fixes in ocamlopt -pack (tracking of imported modules,
  command line too long).
- Signal handling bug fixed.
- x86 port:
    Added -ffast-math option to use inline trigo and log functions.
    Small performance tweaks for the Pentium 4.
    Fixed illegal "imul" instruction generated by reloading phase.
- Sparc port:
    Enhanced code generation for Sparc V8 (option -march=v8) and
    Sparc V9 (option -march=v9).
    Profiling support added for Solaris.
- PowerPC port:
    Keep stack 16-aligned for compatibility with C calling conventions.

Toplevel interactive system:
- Tightened interface consistency checks between .cmi files, .cm[oa] files
  loaded by #load, and the running toplevel.
- #trace on mutually-recursive functions was broken, works again.
- Look for .ocamlinit file in home directory in addition to the current dir.

Standard library:
- Match_failure and Assert_failure exceptions now report
  (file, line, column), instead of (file, starting char, ending char).
- float_of_string, int_of_string: some ill-formed input strings were not
    rejected.
- Added format concatenation, string_of_format, format_of_string.
- Module Arg: added new option handlers Set_string, Set_int, Set_float,
    Symbol, Tuple.
- Module Format: tag handling is now turned off by default,
    use [Format.set_tags true] to activate.
- Modules Lexing and Parsing: added better handling of positions
    in source file.  Added function Lexing.flush_input.
- Module Scanf: %n and %N formats to count characters / items read so far;
    assorted bug fixes, %! to match end of input. New ``_'' special
    flag to skip reresulting value.
- Module Format: tags are not activated by default.
- Modules Set and Map: fixed bugs causing trees to become unbalanced.
- Module Printf: less restrictive typing of kprintf.
- Module Random: better seeding; functions to generate random int32, int64,
    nativeint; added support for explicit state management.
- Module Sys: added Sys.readdir for reading the contents of a directory.

Runtime system:
- output_value/input_value: fixed bug with large blocks (>= 4 Mwords)
  produced on a 64-bit platform and incorrectly read back on a 32-bit
  platform.
- Fixed memory compaction bug involving input_value.
- Added MacOS X support for dynamic linking of C libraries.
- Improved stack backtraces on uncaught exceptions.
- Fixed float alignment problem on Sparc V9 with gcc 3.2.

Other libraries:
- Dynlink:
    By default, dynamically-loaded code now has access to all
      modules defined by the program; new functions Dynlink.allow_only
      and Dynlink.prohibit implement access control.
    Fixed Dynlink problem with files generated with ocamlc -pack.
    Protect against references to modules not yet fully initialized.
- LablTK/CamlTK: added support for TCL/TK 8.4.
- Str: reimplemented regexp matching engine, now less buggy, faster,
    and LGPL instead of GPL.
- Graphics: fixed draw_rect and fill_rect bug under X11.
- System threads and bytecode threads libraries can be both installed.
- System threads: better implementation of Thread.exit.
- Bytecode threads: fixed two library initialization bugs.
- Unix: make Unix.openfile blocking to account for named pipes;
  GC bug in Unix.*stat fixed; fixed problem with Unix.dup2 on Windows.

Ocamllex:
- Can name parts of the matched input text, e.g.
    "0" (['0'-'7']+ as s) { ... s ... }

Ocamldebug:
- Handle programs that run for more than 2^30 steps.

Emacs mode:
- Added file caml-types.el to interactively display the type information
  saved by option -dtypes.

Win32 ports:
- Cygwin port: recognize \ as directory separator in addition to /
- MSVC port: ocamlopt -pack works provided GNU binutils are installed.
- Graphics library: fixed bug in Graphics.blit_image; improved event handling.

OCamldoc:
- new ty_code field for types, to keep code of a type (with option -keep-code)
- new ex_code field for types, to keep code of an exception
    (with option -keep-code)
- some fixes in html generation
- don't overwrite existing style.css file when generating HTML
- create the ocamldoc.sty file when generating LaTeX (if nonexistent)
- man pages are now installed in man/man3 rather than man/mano
- fix: empty [] in generated HTML indexes


Objective Caml 3.06 (20 Aug 2002):
----------------------------------

Type-checking:
- Apply value restriction to polymorphic record fields.

Run-time system:
- Fixed GC bug affecting lazy values.

Both compilers:
- Added option "-version" to print just the version number.
- Fixed wrong dependencies in .cmi generated with the -pack option.

Native-code compiler:
- Fixed wrong return value for inline bigarray assignments.

Libraries:
- Unix.getsockopt: make sure result is a valid boolean.

Tools:
- ocamlbrowser: improved error reporting; small Win32 fixes.

Windows ports:
- Fixed two problems with the Mingw port under Cygwin 1.3.


Objective Caml 3.05 (29 Jul 2002):
----------------------------------

Language features:
- Support for polymorphic methods and record fields.
- Allows _ separators in integer and float literals, e.g. 1_000_000.

Type-checker:
- New flag -principal to enforce principality of type inference.
- Fixed subtle typing bug with higher-order functors.
- Fixed several complexity problems; changed (again) the  behaviour of
  simple coercions.
- Fixed various bugs with objects and polymorphic variants.
- Improved some error messages.

Both compilers:
- Added option "-pack" to assemble several compilation units as one unit
  having the given units as sub-modules.
- More precise detection of unused sub-patterns in "or" patterns.
- Warnings for ill-formed \ escapes in string and character literals.
- Protect against spaces and other special characters in directory names.
- Added interface consistency check when building a .cma or .cmxa library.
- Minor reduction in code size for class initialization code.
- Added option "-nostdlib" to ignore standard library entirely.

Bytecode compiler:
- Fixed issue with ocamlc.opt and dynamic linking.

Native-code compiler:
- Added link-time check for multiply-defined module names.
- Fixed GC bug related to constant constructors of polymorphic variant types.
- Fixed compilation bug for top-level "include" statements.
- PowerPC port: work around limited range for relative branches,
  thus removing assembler failures on large functions.
- IA64 port: fixed code generation bug for 3-way constructor matching.

Toplevel interactive system:
- Can load object files given on command line before starting up.
- ocamlmktop: minimized possibility of name clashes with user-provided modules.

Run-time system:
- Minor garbage collector no longer recursive.
- Better support for lazy data in the garbage collector.
- Fixed issues with the heap compactor.
- Fixed issues with finalized Caml values.
- The type "int64" is now supported on all platforms: we use software
  emulation if the C compiler doesn't support 64-bit integers.
- Support for float formats that are neither big-endian nor little-endian
  (one known example: the ARM).
- Fixed bug in callback*_exn functions in the exception-catching case.
- Work around gcc 2.96 bug on RedHat 7.2 and Mandrake 8.0, 8.1 among others.
- Stub DLLs now installed in subdir stublibs/ of standard library dir.

Standard library:
- Protect against integer overflow in sub-string and sub-array bound checks.
- New module Complex implementing arithmetic over complex numbers.
- New module Scanf implementing format-based scanning a la scanf() in C.
- Module Arg: added alternate entry point Arg.parse_argv.
- Modules Char, Int32, Int64, Nativeint, String: added type "t" and function
  "compare" so that these modules can be used directly with e.g. Set.Make.
- Module Digest: fixed issue with Digest.file on large files (>= 1Gb);
    added Digest.to_hex.
- Module Filename: added Filename.open_temp_file to atomically create and
    open the temp file; improved security of Filename.temp_file.
- Module Genlex: allow _ as first character of an identifier.
- Module Lazy: more efficient implementation.
- Module Lexing: improved performances for very large tokens.
- Module List: faster implementation of sorting functions.
- Module Printf:
    added %S and %C formats (quoted, escaped strings and characters);
    added kprintf (calls user-specified continuation on formatted string).
- Module Queue: faster implementation (courtesy of Francois Pottier).
- Module Random: added Random.bool.
- Module Stack: added Stack.is_empty.
- Module Pervasives:
    added sub-module LargeFile to support files larger than 1Gb
      (file offsets are int64 rather than int);
    opening in "append" mode automatically sets "write" mode;
    files are now opened in close-on-exec mode;
    string_of_float distinguishes its output from a plain integer;
    faster implementation of input_line for long lines.
- Module Sys:
     added Sys.ocaml_version containing the OCaml version number;
     added Sys.executable_name containing the (exact) path of the
       file being executable;
     Sys.argv.(0) is now unchanged w.r.t. what was provided as 0-th argument
       by the shell.
- Module Weak: added weak hash tables.

Other libraries:
- Bigarray:
    support for bigarrays of complex numbers;
    added functions Genarray.dims,
      {Genarray,Array1,Array2,Array3}.{kind,layout}.
- Dynlink: fixed bug with loading of mixed-mode Caml/C libraries.
- LablTK:
    now supports also the CamlTK API (no labels);
    support for Activate and Deactivate events;
    support for virtual events;
    added UTF conversion;
    export the tcl interpreter as caml value, to avoid DLL dependencies.
- Unix:
    added sub-module LargeFile to support files larger than 1Gb
      (file offsets are int64 rather than int);
    added POSIX opening flags (O_NOCTTY, O_*SYNC);
    use reentrant functions for gethostbyname and gethostbyaddr when available;
    fixed bug in Unix.close_process and Unix.close_process_full;
    removed some overhead in Unix.select.

Tools:
- ocamldoc (the documentation generator) is now part of the distribution.
- Debugger: now supports the option -I +dir.
- ocamllex: supports the same identifiers as ocamlc; warns for
  bad \ escapes in strings and characters.
- ocamlbrowser:
    recenter the module boxes when showing a cross-reference;
    include the current directory in the ocaml path.

Windows port:
- Can now compile with Mingw (the GNU compilers without the Cygwin
  runtime library) in addition to MSVC.
- Toplevel GUI: wrong filenames were given to #use and #load commands;
  read_line() was buggy for short lines (2 characters or less).
- OCamlBrowser: now fully functional.
- Graphics library: fixed several bugs in event handling.
- Threads library: fixed preemption bug.
- Unix library: better handling of the underlying differences between
  sockets and regular file descriptors;
  added Unix.lockf and a better Unix.rename (thanks to Tracy Camp).
- LablTk library: fixed a bug in Fileinput


Objective Caml 3.04 (13 Dec 2001):
----------------------------------

Type-checker:
- Allowed coercing self to the type of the current class, avoiding
  an obscure error message about "Self type cannot be unified..."

Both compilers:
- Use OCAMLLIB environment variable to find standard library, falls
  back on CAMLLIB if not defined.
- Report out-of-range ASCII escapes in character or string literals
  such as "\256".

Byte-code compiler:
- The -use-runtime and -make-runtime flags are back by popular demand
  (same behavior as in 3.02).
- Dynamic loading (of the C part of mixed Caml/C libraries): arrange that
  linking in -custom mode uses the static libraries for the C parts,
  not the shared libraries, for maximal robustness and compatibility with
  3.02.

Native-code compiler:
- Fixed bug in link-time consistency checking.

Tools:
- ocamlyacc: added parser debugging support (set OCAMLRUNPARAM=p to get
  a trace of the pushdown automaton actions).
- ocamlcp: was broken in 3.03 (Sys_error), fixed.

Run-time system:
- More work on dynamic loading of the C part of mixed Caml/C libraries.
- On uncaught exception, flush output channels before printing exception
  message and backtrace.
- Corrected several errors in exception backtraces.

Standard library:
- Pervasives: integer division and modulus are now fully specified
  on negative arguments (with round-towards-zero semantics).
- Pervasives.float_of_string: now raises Failure on ill-formed input.
- Pervasives: added useful float constants max_float, min_float, epsilon_float.
- printf functions in Printf and Format: added % formats for int32, nativeint,
  int64; "*" in width and precision specifications now supported
  (contributed by Thorsten Ohl).
- Added Hashtbl.copy, Stack.copy.
- Hashtbl: revised resizing strategy to avoid quadratic behavior
  on Hashtbl.add.
- New module MoreLabels providing labelized versions of modules
  Hashtbl, Map and Set.
- Pervasives.output_value and Marshal.to_* : improved hashing strategy
  for internal data structures, avoid excessive slowness on
  quasi-linearly-allocated inputs.

Other libraries:
- Num: fixed bug in big integer exponentiation (Big_int.power_*).

Windows port:
- New GUI for interactive toplevel (Jacob Navia).
- The Graphics library is now available for stand-alone executables
  (Jacob Navia).
- Unix library: improved reporting of system error codes.
- Fixed error in "globbing" of * and ? patterns on command line.

Emacs mode: small fixes; special color highlighting for ocamldoc comments.

License: added special exception to the LGPL'ed code (libraries and
  runtime system) allowing unrestricted linking, whether static or dynamic.


Objective Caml 3.03 ALPHA (12 Oct 2001):
----------------------------------------

Language:
- Removed built-in syntactic sugar for streams and stream patterns
  [< ... >], now supported via CamlP4, which is now included in the
  distribution.
- Switched the default behaviour to labels mode (labels are compulsory),
  but allows omitting labels when a function application is complete.
  -nolabels mode is available but deprecated for programming.
  (See also scrapelabels and addlabels tools below.)
- Removed all labels in the standard libraries, except labltk.
  Labelized versions are kept for ArrayLabels, ListLabels, StringLabels
  and UnixLabels. "open StdLabels" gives access to the first three.
- Extended polymorphic variant type syntax, allowing union types and
  row abbreviations for both sub- and super-types. #t deprecated in types.
- See the Upgrading file for how to adapt to all the changes above.

Type-checker:
- Fixed obscure bug in module typing causing the type-checker to loop
  on signatures of the form
        module type M
        module A: sig module type T = sig module T: M end end
        module B: A.T
- Improved efficiency of module type-checking via lazy computation of
  certain signature summary information.
- An empty polymorphic variant type is now an error.

Both compilers:
- Fixed wrong code generated for "struct include M ... end" when M
  contains one or several "external" declarations.

Byte-code compiler:
- Protect against VM stack overflow caused by module initialization code
  with many local variables.
- Support for dynamic loading of the C part of mixed Caml/C libraries.
- Removed the -use-runtime and -make-runtime flags, obsoleted by dynamic
  loading of C libraries.

Native-code compiler:
- Attempt to recover gracefully from system stack overflow.  Currently
  works on x86 under Linux and BSD.
- Alpha: work around "as" bug in Tru64 5.1.

Toplevel environment:
- Revised printing of inferred types and evaluation results
  so that an external printer (e.g. Camlp4's) can be hooked in.

Tools:
- The CamlP4 pre-processor-pretty-printer is now included in the standard
  distribution.
- New tool ocamlmklib to help build mixed Caml/C libraries.
- New tool scrapelabels and addlabels, to either remove (non-optional)
  labels in interfaces, or automatically add them in the definitions.
  They provide easy transition from classic mode ocaml 3.02 sources,
  depending on whether you want to keep labels or not.
- ocamldep: added -pp option to handle preprocessed source files.

Run-time system:
- Support for dynamic loading of the C part of mixed Caml/C libraries.
  Currently works under Linux, FreeBSD, Windows, Tru64, Solaris and Irix.
- Implemented registration of global C roots with a skip list,
  runs much faster when there are many global C roots.
- Autoconfiguration script: fixed wrong detection of Mac OS X; problem
  with the Sparc, gcc 3.0, and float alignment fixed.

Standard library:
- Added Pervasives.flush_all to flush all opened output channels.

Other libraries:
- All libraries revised to allow dynamic loading of the C part.
- Graphics under X Windows: revised event handling, should no longer lose
    mouse events between two calls to wait_next_event(); wait_next_event()
    now interruptible by signals.
- Bigarrays: fixed bug in marshaling of big arrays.

Windows port:
- Fixed broken Unix.{get,set}sockopt*



Objective Caml 3.02 (30 Jul 2001):
----------------------------------

Both compilers:
- Fixed embarrassing bug in pattern-matching compilation
  (affected or-patterns containing variable bindings).
- More optimizations in pattern-matching compilation.

Byte-code compiler:
- Protect against VM stack overflow caused by functions with many local
  variables.

Native-code compiler:
- Removed re-sharing of string literals, causes too many surprises with
  in-place string modifications.
- Corrected wrong compilation of toplevel "include" statements.
- Fixed bug in runtime function "callbackN_exn".
- Signal handlers receive the conventional signal number as argument
  instead of the system signal number (same behavior as with the
  bytecode compiler).
- ARM port: fixed issue with immediate operand overflow in large functions.

Toplevel environment:
- User-definer printers (for #install_printer) now receive as first argument
  the pretty-printer formatter where to print their second argument.
  Old printers (with only one argument) still supported for backward
  compatibility.

Standard library:
- Module Hashtbl: added Hashtbl.fold.

Other libraries:
- Dynlink: better error reporting in add_interfaces for missing .cmi files.
- Graphics: added more drawing functions (multiple points, polygons,
    multiple lines, splines).
- Bytecode threads: the module Unix is now thread-safe, ThreadUnix is
    deprecated.  Unix.exec* now resets standard descriptors to blocking mode.
- Native threads: fixed a context-switch-during-GC problem causing
    certain C runtime functions to fail, most notably input_value.
- Unix.inet_addr_of_string: call inet_aton() when available so as to
    handle correctly the address 255.255.255.255.
- Unix: added more getsockopt and setsockopt functions to get/set
    options that have values other than booleans.
- Num: added documentation for the Big_int module.

Tools:
- ocamldep: fixed wrong dependency issue with nested modules.

Run-time system:
- Removed floating-point error at start-up on some non-IEEE platforms
  (e.g. FreeBSD prior to 4.0R).
- Stack backtrace mechanism now works for threads that terminate on
  an uncaught exception.

Auto-configuration:
- Updated config.guess and config.sub scripts, should recognize a greater
  number of recent platform.

Windows port:
- Fixed broken Unix.waitpid.  Unix.file_descr can now be compared or hashed.
- Toplevel application: issue with spaces in name of stdlib directory fixed.

MacOS 9 port:
- Removed the last traces of support for 68k


Objective Caml 3.01 (09 Mar 2001):
----------------------------------

New language features:
- Variables are allowed in "or" patterns, e.g.
     match l with [t] | [_;t] -> ... t ...
- "include <structure expression>" to re-export all components of a
  structure inside another structure.
- Variance annotation on parameters of type declarations, e.g.
    type (+'a,-'b,'c) t (covariant in 'a, contravariant in 'b, invariant in 'c)

New ports:
- Intel IA64/Itanium under Linux (including the native-code compiler).
- Cygwin under MS Windows.  This port is an alternative to the earlier
  Windows port of OCaml, which relied on MS compilers; the Cygwin
  Windows port does not need MS Visual C++ nor MASM, runs faster
  in bytecode, and has a better implementation of the Unix library,
  but currently lacks threads and COM component support.

Type-checking:
- Relaxed "monomorphic restriction" on type constructors in a
  mutually-recursive type definition, e.g. the following is again allowed
    type u = C of int t | D of string t and 'a t = ...
- Fixed name-capture bug in "include SIG" and "SIG with ..." constructs.
- Improved implicit subtypes built by (... :> ty), closer to intuition.
- Several bug fixes in type-checking of variants.
- Typing of polymorphic variants is more restrictive:
   do not allow conjunctive types inside the same pattern matching.
   a type has either an upper bound, or all its tags are in the lower bound.
  This may break some programs (this breaks lablgl-0.94).

Both compilers:
- Revised compilation of pattern matching.
- Option -I +<subdir> to search a subdirectory <subdir> of the standard
  library directory (i.e. write "ocamlc -I +labltk" instead of
  "ocamlc -I /usr/local/lib/ocaml/labltk").
- Option -warn-error to turn warnings into errors.
- Option -where to print the location of the standard library directory.
- Assertions are now type-checked even if the -noassert option is given,
  thus -noassert can no longe change the types of modules.

Bytecode compiler and bytecode interpreter:
- Print stack backtrace when a program aborts due to an uncaught exception
  (requires compilation with -g and running with ocamlrun -b or
   OCAMLRUNPARAM="b=1").

Native-code compiler:
- Better unboxing optimizations on the int32, int64, and nativeint types.
- Tail recursion preserved for functions having more parameters than
  available registers (but tail calls to other functions are still
  turned off if parameters do not fit entirely in registers).
- Fixed name-capture bug in function inlining.
- Improved spilling/reloading strategy for conditionals.
- IA32, Alpha: better alignment of branch targets.
- Removed spurious dependency on the -lcurses library.

Toplevel environment:
- Revised handling of top-level value definitions, allows reclaimation
  of definitions that are shadowed by later definitions with the same names.
  (E.g. "let x = <big list>;; let x = 1;;" allows <big list> to be reclaimed.)
- Revised the tracing facility so that for standard library functions,
  only calls from user code are traced, not calls from the system.
- Added a "*" prompt when within a comment.

Runtime system:
- Fixed portability issue on bcopy() vs memmove(), affecting Linux RedHat 7.0
  in particular.
- Structural comparisons (=, <>, <, <=, >, >=, compare) reimplemented
  so as to avoid overflowing the C stack.
- Input/output functions: arrange so that reads and writes on closed
  in_channel or out_channel raise Sys_error immediately.

Standard library:
- Module Gc: changed some counters to float in order to avoid overflow;
    added alarms
- Module Hashtbl: added Hashtbl.replace.
- Module Int64: added bits_of_float, float_of_bits (access to IEEE 754
    representation of floats).
- Module List:  List.partition now tail-rec;
    improved memory behavior of List.stable_sort.
- Module Nativeint: added Nativeint.size (number of bits in a nativeint).
- Module Obj: fixed incorrect resizing of float arrays in Obj.resize.
- Module Pervasives: added float constants "infinity", "neg_infinity", "nan";
    added a "classify_float" function to test a float for NaN, infinity, etc.
- Pervasives.input_value: fixed bug affecting shared custom objects.
- Pervasives.output_value: fixed size bug affecting "int64" values.
- Pervasives.int_of_string, {Int32,Int64,Nativeint}.of_string:
  fixed bug causing bad digits to be accepted without error.
- Module Random: added get_state and set_state to checkpoint the generator.
- Module Sys: signal handling functions are passed the system-independent
  signal number rather than the raw system signal number whenever possible.
- Module Weak: added Weak.get_copy.

Other libraries:
- Bigarray: added Bigarray.reshape to take a view of the elements of a
  bigarray with different dimensions or number of dimensions;
  fixed bug causing "get" operations to be unavailable in custom
  toplevels including Bigarray.
- Dynlink: raise an error instead of crashing when the loaded module
  refers to the not-yet-initialized module performing a dynlink operation.
- Bytecode threads: added a thread-safe version of the Marshal module;
    fixed a rare GC bug in the thread scheduler.
- POSIX threads: fixed compilation problem with threads.cmxa.
- Both thread libraries: better tail-recursion in Event.sync.
- Num library: fixed bug in square roots (Nat.sqrt_nat, Big_int.sqrt_big_int).

Tools:
- ocamldep: fixed missing dependencies on labels of record patterns and
    record construction operations

Win32 port:
- Unix.waitpid now implements the WNOHANG option.

Mac OS ports:
- Mac OS X public beta is supported.
- Int64.format works on Mac OS 8/9.


Objective Caml 3.00 (25 Apr 2000):
----------------------------------

Language:
- OCaml/OLabl merger:
  * Support for labeled and optional arguments for functions and classes.
  * Support for variant types (sum types compared by structure).
  See tutorial (chapter 2 of the OCaml manual) for more information.
- Syntactic change: "?" in stream error handlers changed to "??".
- Added exception renaming in structures (exception E = F).
- (OCaml 2.99/OLabl users only) Label syntax changed to preserve
  backward compatibility with 2.0x (labeled function application
  is f ~lbl:arg instead of f lbl:arg).  A tool is provided to help
  convert labelized programs to OCaml 3.00.

Both compilers:
- Option -labels to select commuting label mode (labels are mandatory,
  but labeled arguments can be passed in a different order than in
  the definition of the function; in default mode, labels may be omitted,
  but argument reordering is only allowed for optional arguments).
- Libraries (.cma and .cmxa files) now "remember" C libraries given
  at library construction time, and add them back at link time.
  Allows linking with e.g. just unix.cma instead of
  unix.cma -custom -cclib -lunix
- Revised printing of error messages, now use Format.fprintf; no visible
  difference for users, but could facilitate internationalization later.
- Fixed bug in unboxing of records containing only floats.
- Fixed typing bug involving applicative functors as components of modules.
- Better error message for inconsistencies between compiled interfaces.

Bytecode compiler:
- New "modular" format for bytecode executables; no visible differences
  for users, but will facilitate further extensions later.
- Fixed problems in signal handling.

Native-code compiler:
- Profiling support on x86 under FreeBSD
- Open-coding and unboxing optimizations for the new integer types
  int32, int64, nativeint, and for bigarrays.
- Fixed instruction selection bug with "raise" appearing in arguments
  of strict operators, e.g. "1 + raise E".
- Better error message when linking incomplete/incorrectly ordered set
  of .cmx files.
- Optimized scanning of global roots during GC, can reduce total running
  time by up to 8% on GC-intensive programs.

Interactive toplevel:
- Better printing of exceptions, including arguments, when possible.
- Fixed rare GC bug occurring during interpretation of scripts.
- Added consistency checks between interfaces and implementations
  during #load.

Run-time system:
- Added support for "custom" heap blocks (heap blocks carrying
  C functions for finalization, comparison, hashing, serialization
  and deserialization).
- Support for finalisation functions written in Caml.

Standard library:
- New modules Int32, Int64, Nativeint for 32-bit, 64-bit and
  platform-native integers
- Module Array: added Array.sort, Array.stable_sort.
- Module Gc: added Gc.finalise to attach Caml finalisation functions to
  arbitrary heap-allocated data.
- Module Hashtbl: do not bomb when resizing very large table.
- Module Lazy: raise Lazy.Undefined when a lazy evaluation needs itself.
- Module List: added List.sort, List.stable_sort; fixed bug in List.rev_map2.
- Module Map: added mapi (iteration with key and data).
- Module Set: added iterators for_all, exists, filter, partition.
- Module Sort: still here but deprecated in favor of new sorting functions
  in Array and List.
- Module Stack: added Stack.top
- Module String: fixed boundary condition on String.rindex_from
- Added labels on function arguments where appropriate.

New libraries and tools:
- ocamlbrowser: graphical browser for OCaml sources and compiled interfaces,
  supports cross-referencing, editing, running the toplevel.
- LablTK: GUI toolkit based on TK, using labeled and optional arguments,
  easier to use than CamlTK.
- Bigarray: large, multi-dimensional numerical arrays, facilitate
  interfacing with C/Fortran numerical code, efficient support for
  advanced array operations such as slicing and memory-mapping of files.

Other libraries:
- Bytecode threads: timer-based preemption was broken, works back again;
  fixed bug in Pervasives.input_line; exported Thread.yield.
- System threads: several GC / reentrancy bugs fixed in buffered I/O
  and Unix I/O; revised Thread.join implementation for strict POSIX
  conformance; exported Thread.yield.
- Graphics: added support for double buffering; added, current_x, current_y,
  rmoveto, rlineto, and draw_rect.
- Num: fixed bug in Num.float_of_num.
- Str: worked around potential symbol conflicts with C standard library.
- Dbm: fixed bug with Dbm.iter on empty database.

New or updated ports:
- Alpha/Digital Unix: lifted 256M limitation on total memory space
  induced by -taso
- Port to AIX 4.3 on PowerPC
- Port to HPUX 10 on HPPA
- Deprecated 680x0 / SunOS port

Macintosh port:
- Implemented the Unix and Thread libraries.
- The toplevel application does not work on 68k Macintoshes; maybe
  later if there's a demand.
- Added a new tool, ocamlmkappli, to build an application from a
  program written in O'Caml.


Objective Caml 2.04 (26 Nov 1999):
----------------------------------

- C interface: corrected inconsistent change in the CAMLparam* macros.
- Fixed internal error in ocamlc -g.
- Fixed type-checking of "S with ...", where S is a module type name
  abbreviating another module type name.
- ocamldep: fixed stdout/stderr mismatch after failing on one file.
- Random.self_init more random.
- Windows port:
  - Toplevel application: fixed spurious crash on exit.
  - Native-code compiler: fixed bug in assembling certain
    floating-point constants (masm doesn't grok 2e5, wants 2.0e5).

Objective Caml 2.03 (19 Nov 1999):
----------------------------------

New ports:
- Ported to BeOS / Intel x86 (bytecode and native-code).
- BSD / Intel x86 port now supports both a.out and ELF binary formats.
- Added support for {Net,Open}BSD / Alpha.
- Revamped Rhapsody port, now works on MacOS X server.

Syntax:
- Warning for "(*)" and "*)" outside comment.
- Removed "#line LINENO", too ambiguous with a method invocation;
  the equivalent "# LINENO" is still supported.

Typing:
- When an incomplete pattern-matching is detected, report also a
  value or value template that is not covered by the cases of
  the pattern-matching.
- Several bugs in class type matching and in type error reporting fixed.
- Added an option -rectypes to support general recursive types,
  not just those involving object types.

Bytecode compiler:
- Minor cleanups in the bytecode emitter.
- Do not remove "let x = y" bindings in -g mode; makes it easier to
  debug the code.

Native-code compiler:
- Fixed bug in grouping of allocations performed in the same basic block.
- Fixed bug in constant propagation involving expressions containing
  side-effects.
- Fixed incorrect code generation for "for" loops whose upper bound is
  a reference assigned inside the loop.
- MIPS code generator: work around a bug in the IRIX 6 assembler.

Toplevel:
- Fixed incorrect redirection of standard formatter to stderr
  while executing toplevel scripts.

Standard library:
- Added List.rev_map, List.rev_map2.
- Documentation of List functions now says which functions are
  tail-rec, and how much stack space is needed for non-tailrec functions.
- Wrong type for Printf.bprintf fixed.
- Fixed weird behavior of Printf.sprintf and Printf.bprintf in case of
  partial applications.
- Added Random.self_init, which initializes the PRNG from the system date.
- Sort.array: serious bugs fixed.
- Stream.count: fixed incorrect behavior with ocamlopt.

Run-time system and external interface:
- Fixed weird behavior of signal handlers w.r.t. signal masks and exceptions
  raised from the signal handler.
- Fixed bug in the callback*_exn() functions.

Debugger:
- Fixed wrong printing of float record fields and elements of float arrays.
- Supports identifiers starting with '_'.

Profiler:
- Handles .mli files, so ocamlcp can be used to replace ocamlc (e.g. in a
  makefile).
- Now works on programs that use stream expressions and stream parsers.

Other libraries:
- Graphics: under X11, treat all mouse buttons equally; fixed problem
  with current font reverting to the default font when the graphics
  window is resized.
- Str: fixed reentrancy bugs in Str.replace and Str.full_split.
- Bytecode threads: set standard I/O descriptors to non-blocking mode.
- OS threads: revised implementation of Thread.wait_signal.
- All threads: added Event.wrap_abort, Event.choose [].
- Unix.localtime, Unix.gmtime: check for errors.
- Unix.create_process: now supports arbitrary redirections of std descriptors.
- Added Unix.open_process_full.
- Implemented Unix.chmod under Windows.
- Big_int.square_big_int now gives the proper sign to its result.

Others:
- ocamldep: don't stop at first error, skip to next file.
- Emacs mode: updated with Garrigue and Zimmerman's snapshot of 1999/10/18.
- configure script: added -prefix option.
- Windows toplevel application: fixed problem with graphics library
  not loading properly.


Objective Caml 2.02 (04 Mar 1999):
----------------------------------

* Type system:
  - Check that all components of a signature have unique names.
  - Fixed bug in signature matching involving a type component and
    a module component, both sharing an abstract type.
  - Bug involving recursive classes constrained by a class type fixed.
  - Fixed bugs in printing class types and in printing unification errors.

* Compilation:
  - Changed compilation scheme for "{r with lbl = e}" when r has many fields
    so as to avoid code size explosion.

* Native-code compiler:
  - Better constant propagation in boolean expressions and in conditionals.
  - Removal of unused arguments during function inlining.
  - Eliminated redundant tagging/untagging in bit shifts.
  - Static allocation of closures for functions without free variables,
    reduces the size of initialization code.
  - Revised compilation scheme for definitions at top level of compilation
    units, so that top level functions have no free variables.
  - Coalesced multiple allocations of heap blocks inside one expression
    (e.g. x :: y :: z allocates the two conses in one step).
  - Ix86: better handling of large integer constants in instruction selection.
  - MIPS: fixed wrong asm generated for String.length "literal".

* Standard library:
  - Added the "ignore" primitive function, which just throws away its
    argument and returns "()".  It allows to write
    "ignore(f x); y" if "f x" doesn't have type unit and you don't
    want the warning caused by "f x; y".
  - Added the "Buffer" module (extensible string buffers).
  - Module Format: added formatting to buffers and to strings.
  - Added "mem" functions (membership test) to Hashtbl and Map.
  - Module List: added find, filter, partition.
    Renamed remove and removeq to remove_assoc and remove_assq.
  - Module Marshal: fixed bug in marshaling functions when passed functional
    values defined by mutual recursion with other functions.
  - Module Printf: added Printf.bprintf (print to extensible buffer);
    added %i format as synonymous for %d (as per the docs).
  - Module Sort: added Sort.array (Quicksort).

* Runtime system:
  - New callback functions for callbacks with arbitrary many arguments
    and for catching Caml exceptions escaping from a callback.

* The ocamldep dependency generator: now performs full parsing of the
    sources, taking into account the scope of module bindings.

* The ocamlyacc parser generator: fixed sentinel error causing wrong
    tables to be generated in some cases.

* The str library:
  - Added split_delim, full_split as variants of split that control
    more precisely what happens to delimiters.
  - Added replace_matched for separate matching and replacement operations.

* The graphics library:
  - Bypass color lookup for 16 bpp and 32 bpp direct-color displays.
  - Larger color cache.

* The thread library:
  - Bytecode threads: more clever use of non-blocking I/O, makes I/O
    operations faster.
  - POSIX threads: gcc-ism removed, should now compile on any ANSI C compiler.
  - Both: avoid memory leak in the Event module when a communication
    offer is never selected.

* The Unix library:
  - Fixed inversion of ctime and mtime in Unix.stat, Unix.fstat, Unix.lstat.
  - Unix.establish_connection: properly reclaim socket if connect fails.

* The DBM library: no longer crashes when calling Dbm.close twice.

* Emacs mode:
  - Updated with Garrigue and Zimmerman's latest version.
  - Now include an "ocamltags" script for using etags on OCaml sources.

* Win32 port:
  - Fixed end-of-line bug in ocamlcp causing problems with generated sources.


Objective Caml 2.01 (09 Dec 1998):
----------------------------------

* Typing:
  - Added warning for expressions of the form "a; b" where a does not have
    type "unit"; catches silly mistake such as
    "record.lbl = newval; ..." instead of "record.lbl <- newval; ...".
  - Typing bug in "let module" fixed.

* Compilation:
  - Fixed bug in compilation of recursive and mutually recursive classes.
  - Option -w to turn specific warnings on/off.
  - Option -cc to choose the C compiler used with ocamlc -custom and ocamlopt.

* Bytecode compiler and bytecode interpreter:
  - Intel x86: removed asm declaration causing "fixed or forbidden register
    spilled" error with egcs and gcc 2.8 (but not with gcc 2.7, go figure).
  - Revised handling of debugging information, allows faster linking with -g.

* Native-code compiler:
  - Fixed bugs in integer constant propagation.
  - Out-of-bound accesses in array and strings now raise an Invalid_argument
    exception (like the bytecode system) instead of stopping the program.
  - Corrected scheduling of bound checks.
  - Port to the StrongARM under Linux (e.g. Corel Netwinder).
  - I386: fixed bug in profiled code (ocamlopt -p).
  - Mips: switched to -n32 model under IRIX; dropped the Ultrix port.
  - Sparc: simplified the addressing modes, allows for better scheduling.
  - Fixed calling convention bug for Pervasives.modf.

* Toplevel:
  - #trace works again.
  - ocamlmktop: use matching ocamlc, not any ocamlc from the search path.

* Memory management:
  - Fixed bug in heap expansion that could cause the GC to loop.

* C interface:
  - New macros CAMLparam... and CAMLlocal... to simplify the handling
    of local roots in C code.
  - Simplified procedure for allocating and filling Caml blocks from C.
  - Declaration of string_length in <caml/mlvalues.h>.

* Standard library:
  - Module Format: added {get,set}_all_formatter_output_functions,
    formatter_of_out_channel, and the control sequence @<n> in printf.
  - Module List: added mem_assoc, mem_assq, remove, removeq.
  - Module Pervasives: added float_of_int (synonymous for float),
    int_of_float (truncate), int_of_char (Char.code), char_of_int (Char.chr),
    bool_of_string.
  - Module String: added contains, contains_from, rcontains_from.

* Unix library:
  - Unix.lockf: added F_RLOCK, F_TRLOCK; use POSIX locks whenever available.
  - Unix.tc{get,set}attr: added non-standard speeds 57600, 115200, 230400.
  - Unix.chroot: added.

* Threads:
  - Bytecode threads: improved speed of I/O scheduling.
  - Native threads: fixed a bug involving signals and exceptions
    generated from C.

* The "str" library:
  - Added Str.string_partial_match.
  - Bumped size of internal stack.

* ocamlyacc: emit correct '# lineno' directive for prelude part of .mly file.

* Emacs editing mode: updated with Jacques Garrigue's newest code.

* Windows port:
  - Added support for the "-cclib -lfoo" option (instead of
     -cclib /full/path/libfoo.lib as before).
  - Threads: fixed a bug at initialization time.

* Macintosh port: source code for Macintosh application merged in.


Objective Caml 2.00 (19 Aug 1998):
----------------------------------

* Language:
  - New class language.  See http://caml.inria.fr/ocaml/refman/
    for a tutorial (chapter 2) and for the reference manual (section 4.9).
  - Local module definitions "let module X = <module-expr> in <expr>".
  - Record copying with update "{r with lbl1 = expr1; ...}".
  - Array patterns "[|pat1; ...;patN|]" in pattern-matchings.
  - New reserved keywords: "object", "initializer".
  - No longer reserved: "closed", "protected".

* Bytecode compiler:
  - Use the same compact memory representations for float arrays, float
    records and recursive closures as the native-code compiler.
  - More type-dependent optimizations.
  - Added the -use_runtime and -make_runtime flags to build separately
    and reuse afterwards custom runtime systems
    (inspired by Fabrice Le Fessant's patch).

* Native-code compiler:
  - Cross-module constant propagation of integer constants.
  - More type-dependent optimizations.
  - More compact code generated for "let rec" over data structures.
  - Better code generated for "for" loops (test at bottom of code).
  - More aggressive scheduling of stores.
  - Added -p option for time profiling with gprof
    (fully supported on Intel x86/Linux and Alpha/Digital Unix only)
    (inspired by Aleksey Nogin's patch).
  - A case of bad spilling with high register pressure fixed.
  - Fixed GC bug when GC called from C without active Caml code.
  - Alpha: $gp handling revised to follow Alpha's standard conventions,
    allow running "atom" and "pixie" on ocamlopt-generated binaries.
  - Intel x86: use movzbl and movsbl systematically to load 8-bit and 16-bit
    quantities, no more hacks with partial registers (better for the
    Pentium Pro, worse for the Pentium).
  - PowerPC: more aggressive scheduling of return address reloading.
  - Sparc: scheduling bug related to register pairs fixed.

* Runtime system:
  - Better printing of uncaught exceptions (print a fully qualified
    name whenever possible).

* New ports:
  - Cray T3E (bytecode only) (in collaboration with CEA).
  - PowerMac under Rhapsody.
  - SparcStations under Linux.

* Standard library:
  - Added set_binary_mode_in and set_binary_mode_out in Pervasives
    to toggle open channels between text and binary modes.
  - output_value and input_value check that the given channel is in
    binary mode.
  - input_value no longer fails on very large marshalled data (> 16 Mbytes).
  - Module Arg: added option Rest.
  - Module Filename: temp_file no longer loops if temp dir doesn't exist.
  - Module List: added rev_append (tail-rec alternative to @).
  - Module Set: tell the truth about "elements" returning a sorted list;
    added min_elt, max_elt, singleton.
  - Module Sys: added Sys.time for simple measuring of CPU time.

* ocamllex:
  - Check for overflow when generating the tables for the automaton.
  - Error messages in generated .ml file now point to .mll source.
  - Added "let <id> = <regexp>" to name regular expressions
    (inspired by Christian Lindig's patch).

* ocamlyacc:
  - Better error recovery in presence of EOF tokens.
  - Error messages in generated .ml file now point to .mly source.
  - Generated .ml file now type-safe even without the generated .mli file.

* The Unix library:
  - Use float instead of int to represent Unix times (number of seconds
    from the epoch).  This fixes a year 2005 problem on 32-bit platforms.
    Functions affected: stat, lstat, fstat, time, gmtime, localtime,
    mktime, utimes.
  - Added putenv.
  - Better handling of "unknown" error codes (EUNKNOWNERR).
  - Fixed endianness bug in getservbyport.
  - win32unix (the Win32 implementation of the Unix library) now has
    the same interface as the unix implementation, this allows exchange
    of compiled .cmo and .cmi files between Unix and Win32.

* The thread libraries:
  - Bytecode threads: bug with escaping exceptions fixed.
  - System threads (POSIX, Win32): malloc/free bug fixed; signal bug fixed.
  - Both: added Thread.wait_signal to wait synchronously for signals.

* The graph library: bigger color cache.

* The str library: added Str.quote, Str.regexp_string,
  Str.regexp_string_case_fold.

* Emacs mode:
  - Fixed bug with paragraph fill.
  - Fixed bug with next-error under Emacs 20.


Objective Caml 1.07 (11 Dec 1997):
----------------------------------

* Native-code compiler:
  - Revised interface between generated code and GC, fixes serious GC
    problems with signals and native threads.
  - Added "-thread" option for compatibility with ocamlc.

* Debugger: correctly print instance variables of objects.

* Run-time system: ported to OpenBSD.

* Standard library: fixed wrong interface for Marshal.to_buffer and
  Obj.unmarshal.

* Num library: added Intel x86 optimized asm code (courtesy of
  Bernard Serpette).

* Thread libraries:
  - Native threads: fixed GC bugs and installation procedure.
  - Bytecode threads: fixed problem with "Marshal" module.
  - Both: added Event.always.

* MS Windows port: better handling of long command lines in Sys.command

Objective Caml 1.06 (18 Nov 1997):
----------------------------------

* Language:
  - Added two new keywords: "assert" (check assertion) and "lazy"
    (delay evaluation).
  - Allow identifiers to start with "_" (such identifiers are treated
    as lowercase idents).

* Objects:
  - Added "protected" methods (visible only from subclasses, can be hidden
    in class type declared in module signature).
  - Objects can be compared using generic comparison functions.
  - Fixed compilation of partial application of object constructors.

* Type system:
  - Occur-check now more strict (all recursions must traverse an object).
  - A few bugs fixed.

* Run-time system:
  - A heap compactor was implemented, so long-running programs can now
    fight fragmentation.
  - The meaning of the "space_overhead" parameter has changed.
  - The macros Push_roots and Pop_roots are superseded by Begin_roots* and
    End_roots.
  - Bytecode executable includes list of primitives used, avoids crashes
    on version mismatch.
  - Reduced startup overhead for marshalling, much faster marshalling of
    small objects.
  - New exception Stack_overflow distinct from Out_of_memory.
  - Maximum stack size configurable.
  - I/O revised for compatibility with compactor and with native threads.
  - All C code ANSIfied (new-style function declarations, etc).
  - Threaded code work on all 64-bit processors, not just Alpha/Digital Unix.
  - Better printing of uncaught exceptions.

* Both compilers:
  - Parsing: more detailed reporting of syntax errors (e.g. shows
    unmatched opening parenthesis on missing closing parenthesis).
  - Check consistency between interfaces (.cmi).
  - Revised rules for determining dependencies between modules.
  - Options "-verbose" for printing calls to C compiler, "-noassert"
    for turning assertion checks off.

* Native-code compiler:
  - Machine-dependent parts rewritten using inheritance instead of
    parameterized modules.
  - GC bug in value let rec fixed.
  - Port to Linux/Alpha.
  - Sparc: cleaned up use of %g registers, now compatible with Solaris threads.

* Top-level interactive system:
  - Can execute Caml script files given on command line.
  - Reads commands from ./.ocamlinit on startup.
  - Now thread-compatible.

* Standard library:
  - New library module: Lazy (delayed computations).
  - New library module: Marshal.  Allows marshalling to strings and
    transmission of closures between identical programs (SPMD parallelism).
  - Filename: "is_absolute" is superseded by "is_implicit" and "is_relative".
    To adapt old programs, change "is_absolute x" to "not (is_implicit x)"
    (but the new "is_relative" is NOT the opposite of the old "is_absolute").
  - Array, Hashtbl, List, Map, Queue, Set, Stack, Stream:
    the "iter" functions now take as argument a unit-returning function.
  - Format: added "printf" interface to the formatter (see the documentation).
    Revised behaviour of simple boxes: no more than one new line is output
    when consecutive break hints should lead to multiple line breaks.
  - Stream: revised implementation, renamed Parse_failure to Failure and
    Parse_error to Error (don't you love gratuitous changes?).
  - String: added index, rindex, index_from, rindex_from.
  - Array: added mapi, iteri, fold_left, fold_right, init.
  - Added Map.map, Set.subset, Printexc.to_string.

* ocamllex: lexers generated by ocamllex can now handle all characters,
  including '\000'.

* ocamlyacc: fixed bug with function closures returned by parser rules.

* Debugger:
  - Revised generation of events.
  - Break on function entrance.
  - New commands start/previous.
  - The command loadprinter now try to recursively load required
    modules.
  - Numerous small fixes.

* External libraries:
  - systhreads: can now use POSIX threads; POSIX and Win32 threads are
    now supported by the native-code compiler.
  - dbm and graph: work in native code.
  - num: fixed bug in Nat.nat_of_string.
  - str: fixed deallocation bug with case folding.
  - win32unix: use Win32 handles instead of (buggy) VC++ emulation of Unix
    file handles; added gettimeofday.

* Emacs editing mode and debugger interface updated to July '97 version.

Objective Caml 1.05 (21 Mar 1997):
----------------------------------

* Typing: fixed several bugs causing spurious type errors.

* Native-code compiler: fixed instruction selection bug causing GC to
see ill-formed pointers; fixed callbacks to support invocation from a
main program in C.

* Standard library: fixed String.lowercase; Weak now resists integers.

* Toplevel: multiple phrases without intermediate ";;" now really supported;
fixed value printing problems where the wrong printer was selected.

* Debugger: fixed printing problem with local references; revised
handling of checkpoints; various other small fixes.

* Macintosh port: fixed signed division problem in bytecomp/emitcode.ml

Objective Caml 1.04 (11 Mar 1997):
----------------------------------

* Replay debugger ported from Caml Light; added debugger support in
  compiler (option -g) and runtime system. Debugger is alpha-quality
  and needs testing.

* Parsing:
  - Support for "# linenum" directives.
  - At toplevel, allow several phrases without intermediate ";;".

* Typing:
  - Allow constraints on datatype parameters, e.g.
    type 'a foo = ... constraint 'a = 'b * 'c.
  - Fixed bug in signature matching in presence of free type variables '_a.
  - Extensive cleanup of internals of type inference.

* Native-code compilation:
  - Inlining of small functions at point of call (fairly conservative).
  - MIPS code generator ported to SGI IRIX 6.
  - Better code generated for large integer constants.
  - Check for urgent GC when allocating large objects in major heap.
  - PowerPC port: better scheduling, reduced TOC consumption.
  - HPPA port: handle long conditional branches gracefully,
    several span-dependent bugs fixed.

* Standard library:
  - More floating-point functions (all ANSI C float functions now available).
  - Hashtbl: added functorial interface (allow providing own equality
    and hash functions); rehash when resizing, avoid memory leak on
    Hashtbl.remove.
  - Added Char.uppercase, Char.lowercase, String.uppercase, String.lowercase,
    String.capitalize, String.uncapitalize.
  - New module Weak for manipulating weak pointers.
  - New module Callback for registering closures and exceptions to be
    used from C.

* Foreign interface:
  - Better support for callbacks (C calling Caml), exception raising
    from C, and main() in C. Added function to remove a global root.
  - Option -output-obj to package Caml code as a C library.

* Thread library: fixed bug in timed_read and timed_write operations;
  Lexing.from_function and Lexing.from_channel now reentrant.

* Unix interface: renamed EACCESS to EACCES (the POSIX name); added setsid;
  fixed bug in inet_addr_of_string for 64-bit platforms.

* Ocamlyacc: default error function no longer prevents error recovery.

* Ocamllex: fixed reentrancy problem w.r.t. exceptions during refill;
  fixed output problem (\r\r\n) under Win32.

* Macintosh port:
  - The makefiles are provided for compiling and installing O'Caml on
    a Macintosh with MPW 3.4.1.
  - An application with the toplevel in a window is forthcoming.

* Windows NT/95 port: updated toplevel GUI to that of Caml Light 0.73.

* Emacs editing mode and debugger interface included in distribution.


Objective Caml 1.03 (29 Oct 1996):
----------------------------------

* Typing:
  - bug with type names escaping their scope via unification with
    non-generalized type variables '_a completely fixed;
  - fixed bug in occur check : it was too restrictive;
  - fixed bug of coercion operators;
  - check that no two types of the same name are generated in a module
    (there was no check for classes);
  - "#install_printer" works again;
  - fixed bug in printing of subtyping errors;
  - in class interfaces, construct "method m" (without type) change
    the status of method m from abstract to concrete;
  - in a recursive definition of class interfaces, a class can now
    inherit from a previous class;
  - typing of a method make use of an eventual previously given type
    of this method, yielding clearer type errors.

* Compilation (ocamlc and ocamlopt):
  - fixed bug in compilation of classes.

* Native-code compilation:
  - optimization of functions taking tuples of arguments;
  - code emitter for the Motorola 680x0 processors (retrocomputing week);
  - Alpha/OSF1: generate frame descriptors, avoids crashes when e.g.
    exp() or log() cause a domain error; fixed bug with
    String.length "literal";
  - Sparc, Mips, HPPA: removed marking of scanned stack frames
    (benefits do not outweight cost).

* Standard library:
  - Arg.parse now prints documentation for command-line options;
  - I/O buffers (types in_channel and out_channel) now heap-allocated,
    avoids crashing when closing a channel several times;
  - Overflow bug in compare() fixed;
  - GC bug in raising Sys_error from I/O functions fixed;
  - Parsing.symbol_start works even for epsilon productions.

* Foreign interface: main() in C now working, fixed bug in library
  order at link time.

* Thread library: guard against calling thread functions before Thread.create.

* Unix library: fixed getsockopt, setsockopt, open_process_{in,out}.

* Perl-free, cpp-free, cholesterol-free installation procedure.


Objective Caml 1.02 (27 Sep 1996):
----------------------------------

* Typing:
  - fixed bug with type names escaping their scope via unification
    with non-generalized type variables '_a;
  - keep #class abbreviations longer;
  - faster checking of well-formed abbreviation definitions;
  - stricter checking of "with" constraints over signatures (arity
    mismatch, overriding of an already manifest type).

* Compilation (ocamlc and ocamlopt):
  - fixed bug in compilation of recursive classes;
  - [|...|] and let...rec... allowed inside definitions of recursive
    data structures;

* Bytecode compilation: fixed overflow in linker for programs with
  more than 65535 globals and constants.

* Native-code compilation:
  - ocamlopt ported to HPPA under HP/UX, Intel x86 under Solaris 2,
    PowerMacintosh under MkLinux;
  - fixed two bugs related to floating-point arrays (one with "t array"
    where t is an abstract type implemented as float, one with
    comparison between two float arrays on 32 bit platforms);
  - fixed reloading/spilling problem causing non-termination of
    register allocation;
  - fixed bugs in handling of () causing loss of tail recursion;
  - fixed reloading bug in indirect calls.

* Windows NT/95 port:
  - complete port of the threads library (Pascal Cuoq);
  - partial port of the Unix library (Pascal Cuoq);
  - expansion of *, ? and @ on the command line.

* Standard library:
  - bug in in List.exists2 fixed;
  - bug in "Random.int n" for very large n on 64-bit machines fixed;
  - module Format: added a "general purpose" type of box (open_box);
    can output on several formatters at the same time.

* The "threads" library:
  - implementation on top of native threads available for Win32 and
    POSIX 1003.1c;
  - added -thread option to select a thread-safe version of the
    standard library, the ThreadIO module is no longer needed.

* The "graph" library: avoid invalid pixmaps when doing
  open_graph/close_graph several times.

* The "dynlink" library: support for "private" (no re-export) dynamic loading.

* ocamlyacc: skip '...' character literals correctly.

* C interface: C code linked with O'Caml code can provide its own main()
  and call caml_main() later.


Objective Caml 1.01 (12 Jun 1996):
----------------------------------

* Typing: better report of type incompatibilities;
  non-generalizable type variables in a struct...end no longer flagged
  immediately as an error;
  name clashes during "open" avoided.

* Fixed bug in output_value where identical data structures
  could have different external representations; this bug caused wrong
  "inconsistent assumptions" errors when checking compatibility of
  interfaces at link-time.

* Standard library: fixed bug in Array.blit on overlapping array sections

* Unmarshaling from strings now working.

* ocamlc, ocamlopt: new flags -intf and -impl to force compilation as
  an implementation/an interface, regardless of file extension;
  overflow bug on wide-range integer pattern-matchings fixed.

* ocamlc: fixed bytecode generation bug causing problems with compilation
  units defining more than 256 values

* ocamlopt, all platforms:
  fixed GC bug in "let rec" over data structures;
  link startup file first, fixes "undefined symbol" errors with some
  libraries.

* ocamlopt, Intel x86:
  more efficient calling sequence for calling C functions;
  floating-point wars, chapter 5: don't use float stack for holding
  float pseudo-registers, stack-allocating them is just as efficient.

* ocamlopt, Alpha and Intel x86: more compact calling sequence for garbage
  collection.

* ocamllex: generated automata no longer use callbacks for refilling
  the input buffer (works better with threads); character literals
  correctly skipped inside actions.

* ocamldep: "-I" directories now searched in the right order

* Thread library: incompatibilities with callbacks, signals, and
  dynamic linking removed; scheduling bug with Thread.wait fixed.

* New "dbm" library, interfaces with NDBM.

* Object-oriented extensions:
    instance variables can now be omitted in class types;
    some error messages have been made clearer;
    several bugs fixes.

Objective Caml 1.00 (9 May 1996):
---------------------------------

* Merge of Jerome Vouillon and Didier Remy's object-oriented
extensions.

* All libraries: all "new" functions renamed to "create" because "new"
is now a reserved keyword.

* Compilation of "or" patterns (pat1 | pat2) completely revised to
avoid code size explosion.

* Compiler support for preprocessing source files (-pp flag).

* Library construction: flag -linkall to force linking of all units in
a library.

* Native-code compiler: port to the Sparc under NetBSD.

* Toplevel: fixed bug when tracing several times the same function
under different names.

* New format for marshaling arbitrary data structures, allows
marshaling to/from strings.

* Standard library: new module Genlex (configurable lexer for streams)

* Thread library: much better support for I/O and blocking system calls.

* Graphics library: faster reclaimation of unused pixmaps.

* Unix library: new functions {set,clear}_nonblock, {set,clear}_close_on_exec,
{set,get}itimer, inet_addr_any, {get,set}sockopt.

* Dynlink library: added support for linking libraries (.cma files).

Caml Special Light 1.15 (15 Mar 1996):
--------------------------------------

* Caml Special Light now runs under Windows NT and 95. Many thanks to
Kevin Gallo (Microsoft Research) who contributed his initial port.

* csllex now generates tables for a table-driven automaton.
The resulting lexers are smaller and run faster.

* Completely automatic configuration script.

* Typing: more stringent checking of module type definitions against
manifest module type specifications.

* Toplevel: recursive definitions of values now working.

* Native-code compiler, all platforms:
        toplevel "let"s with refutable patterns now working;
        fixed bug in assignment to float record fields;
        direct support for floating-point negation and absolute value.

* Native-code compiler, x86: fixed bug with tail calls (with more than
4 arguments) from a function with a one-word stack frame.

* Native-code compiler, Sparc: problem with -compact fixed.

* Thread library: support for non-blocking writes; scheduler revised.

* Unix library: bug in gethostbyaddr fixed; bounds checking for read,
write, etc.

Caml Special Light 1.14 (8 Feb 1996):
-------------------------------------

* cslopt ported to the PowerPC/RS6000 architecture. Better support for
AIX in the bytecode system as well.

* cslopt, all platforms: fixed bug in live range splitting around catch/exit.

* cslopt for the Intel (floating-point wars, chapter 4):
implemented Ershov's algorithm to minimize floating-point stack usage;
out-of-order pops fixed.

* Several bug fixes in callbacks and signals.

Caml Special Light 1.13 (4 Jan 1996):
-------------------------------------

* Pattern-matching compilation revised to factor out accesses inside
matched structures.

* Callbacks and signals now supported in cslopt.
Signals are only detected at allocation points, though.
Added callback functions with 2 and 3 arguments.

* More explicit error messages when a native-code program aborts due
to array or string bound violations.

* In patterns, "C _" allowed even if the constructor C has several arguments.

* && and || allowed as alternate syntax for & and or.

* cslopt for the Intel: code generation for floating-point
operations entirely redone for the third time (a pox on whomever at
Intel decided to organize the floating-point registers as a stack).

* cslopt for the Sparc: don't use Sparc V8 smul and sdiv instructions,
emulation on V7 processors is abysmal.

Caml Special Light 1.12 (30 Nov 1995):
--------------------------------------

* Fixed an embarrassing bug with references to floats.

Caml Special Light 1.11 (29 Nov 1995):
--------------------------------------

* Streams and stream parsers a la Caml Light are back (thanks to
Daniel de Rauglaudre).

* User-level concurrent threads, with low-level shared memory primitives
(locks and conditions) as well as channel-based communication primitives
with first-class synchronous events, in the style of Reppy's CML.

* The native-code compiler has been ported to the HP PA-RISC processor
running under NextStep (sorry, no HPUX, its linker keeps dumping
core on me).

* References not captured in a function are optimized into variables.

* Fixed several bugs related to exceptions.

* Floats behave a little more as specified in the IEEE standard
(believe it or not, but x < y is not the negation of x >= y).

* Lower memory consumption for the native-code compiler.

Caml Special Light 1.10 (07 Nov 1995):
--------------------------------------

* Many bug fixes (too many to list here).

* Module language: introduction of a "with module" notation over
signatures for concise sharing of all type components of a signature;
better support for concrete types in signatures.

* Native-code compiler: the Intel 386 version has been ported to
NextStep and FreeBSD, and generates better code (especially for
floats)

* Tools and libraries: the Caml Light profiler and library for
arbitrary-precision arithmetic have been ported (thanks to John
Malecki and Victor Manuel Gulias Fernandez); better docs for the Unix
and regexp libraries.

Caml Special Light 1.07 (20 Sep 1995):
--------------------------------------

* Syntax: optional ;; allowed in compilation units and structures
(back by popular demand)

* cslopt:
generic handling of float arrays fixed
direct function application when the function expr is not a path fixed
compilation of "let rec" over values fixed
multiple definitions of a value name in a module correctly handled
no calls to ranlib in Solaris

* csltop: #trace now working

* Standard library: added List.memq; documentation of Array fixed.

Caml Special Light 1.06 (12 Sep 1995):
--------------------------------------

* First public release.<|MERGE_RESOLUTION|>--- conflicted
+++ resolved
@@ -4,22 +4,25 @@
 (Changes that can break existing programs are marked with a "*")
 
 Tools:
-- GPR#452: Make the output of ocamldep is more stable (Alain Frisch)
+- GPR#452: Make the output of ocamldep is more stable
+  (Alain Frisch)
 
 Standard library:
 - PR#4747, GPR#328: Optimize Hashtbl by using in-place updates of its
   internal bucket lists.  All operations run in constant stack size
   and are usually faster, except Hashtbl.copy which can be much
-  slower. (Alain Frisch)
+  slower.
+  (Alain Frisch)
 
 Build system:
 - GPR#324: Compiler developpers only: Adding new primitives to the
   standard runtime doesn't require anymore to run `make bootstrap`
-  (FranÃ§ois Bobot)
+  (François Bobot)
 - GPR#384: Fix compilation using old Microsoft C Compilers not
   supporting secure CRT functions (SDK Visual Studio 2005 compiler and
   earlier) and standard 64-bit integer literals (Visual Studio .NET
-  2002 and earlier) (David Allsopp)
+  2002 and earlier)
+  (David Allsopp)
 
 OCaml 4.03.0:
 -------------
@@ -43,7 +46,6 @@
 - PR#6714: allow [@@ocaml.warning] on most structure and signature items:
   values, modules, module types
   (whitequark)
-<<<<<<< HEAD
 - PR#6806: Syntax shortcut for putting a type annotation on a record field:
   { f1 : typ = e } is sugar for { f1 = (e : typ) }
   { f1 : typ } is sugar for { f1 = (f1 : typ) }
@@ -51,8 +53,6 @@
 - PR#6806: Allow type annotations before the "->" in "fun <args> -> <expr>"
   fun x y : (int * int) -> (x, y)
   (Valentin Gatien-Baron, review by Jérémie Dimino)
-=======
->>>>>>> e3297533
 - GPR#26: support for "(type a b)" as syntactic sugar for "(type a) (type b)"
   (Gabriel Scherer)
 - GPR#42: short functor type syntax: "S -> T" for "functor (_ : S) -> T"
@@ -108,10 +108,6 @@
   (Gabriel Radanne)
 
 Compilers:
-<<<<<<< HEAD
-- PR#4080, PR#6537, PR#5333: fix stack overflow in the compiler
-  when -pack'ing a module that includes a module of the same name
-  (Alain Frisch)
 * PR#4231, PR#5461: warning 31 is now fatal by default
   (Warning 31: A module is linked twice in the same executable.)
   This is an interim solution; double-linking of modules has dangerous semantics,
@@ -122,14 +118,6 @@
 - PR#5995: keep -for-pack into account to name exceptions;
   -for-pack should now be used during bytecode compilation as well
   (Alain Frisch, report by Christophe Troestler)
-=======
-- PR#4231, PR#5461: (interim solution) warning 31 is now fatal by default
-- PR#4800: better compilation of tuple assignment (Gabriel Scherer and
-  Alain Frisch)
-- PR#5995: keep -for-pack into account to name exceptions; document -for-pack
-  as mandatory for bytecode as well (Alain Frisch, report by Christophe
-  Troestler)
->>>>>>> e3297533
 - PR#6400: better error message for '_' used as an expression
   (Alain Frisch, report by whitequark)
 - PR#6501: harden the native-code generator against certain uses of "%identity"
@@ -165,7 +153,6 @@
 - PR#7026, GPR#288: remove write barrier for polymorphic variants without
   arguments
   (Simon Cruanes)
-<<<<<<< HEAD
 - PR#7031: new warning, ambiguous guarded or-patterns
   (Luc Maranget, Gabriel Scherer, report by Martin Clochard and Claude Marché)
 - PR#7064, GPR#316: allowing to mark compilation units and sub-modules as
@@ -180,18 +167,6 @@
 - PR#7118, PR#7120, GPR#408, GPR#476: Bug fixed in stack unwinding
   metadata generation. Was a cause of crashes in GUI programs on OS X.
   (Bart Jacobs, review by Mark Shinwell)
-=======
-- PR#7031: new warning, ambiguous guarded or-patterns (Luc Maranget,
-  Gabriel Scherer, report by Martin Clochard and Claude Marché).
-- PR#7067: Performance regression in the native compiler for long
-  nested structures (Alain Frisch, report by Daniel Bünzli, review
-  by Jacques Garrigue)
-- PR#7097:  Strange syntax error message around illegal packaged module
-  signature constraints (Alain Frisch, report by Jun Furuse)
-- PR#7118, PR#7120: Bug fixed in stack unwinding metadata generation.
-  Was a cause of crashes in GUI programs on OS X.
-  (Bart Jacobs)
->>>>>>> e3297533
 - GPR#17: some cmm optimizations of integer operations with constants
   (Stephen Dolan, review by Pierre Chambart)
 - GPR#89: improve type-specialization of unapplied primitives:
