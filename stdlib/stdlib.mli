--- conflicted
+++ resolved
@@ -781,17 +781,10 @@
 
 (** {1 Pair operations} *)
 
-<<<<<<< HEAD
-external fst : 'a * 'b -> 'a = "%field0_immut"
+external fst : ('a * 'b[@local_opt]) -> ('a[@local_opt]) = "%field0_immut"
 (** Return the first component of a pair. *)
 
-external snd : 'a * 'b -> 'b = "%field1_immut"
-=======
-external fst : ('a * 'b[@local_opt]) -> ('a[@local_opt]) = "%field0"
-(** Return the first component of a pair. *)
-
-external snd : ('a * 'b[@local_opt]) -> ('b[@local_opt]) = "%field1"
->>>>>>> 94454f5f
+external snd : ('a * 'b[@local_opt]) -> ('b[@local_opt]) = "%field1_immut"
 (** Return the second component of a pair. *)
 
 
