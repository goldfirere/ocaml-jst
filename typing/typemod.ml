(**************************************************************************)
(*                                                                        *)
(*                                 OCaml                                  *)
(*                                                                        *)
(*             Xavier Leroy, projet Cristal, INRIA Rocquencourt           *)
(*                                                                        *)
(*   Copyright 1996 Institut National de Recherche en Informatique et     *)
(*     en Automatique.                                                    *)
(*                                                                        *)
(*   All rights reserved.  This file is distributed under the terms of    *)
(*   the GNU Lesser General Public License version 2.1, with the          *)
(*   special exception on linking described in the file LICENSE.          *)
(*                                                                        *)
(**************************************************************************)

open Misc
open Longident
open Path
open Asttypes
open Parsetree
open Types
open Format
module Value_mode = Btype.Value_mode
module String = Misc.Stdlib.String

module Sig_component_kind = struct
  type t =
    | Value
    | Type
    | Module
    | Module_type
    | Extension_constructor
    | Class
    | Class_type

  let to_string = function
    | Value -> "value"
    | Type -> "type"
    | Module -> "module"
    | Module_type -> "module type"
    | Extension_constructor -> "extension constructor"
    | Class -> "class"
    | Class_type -> "class type"

  (** Whether the name of a component of that kind can appear in a type. *)
  let can_appear_in_types = function
    | Value
    | Extension_constructor ->
        false
    | Type
    | Module
    | Module_type
    | Class
    | Class_type ->
        true
end

type hiding_error =
  | Illegal_shadowing of {
      shadowed_item_id: Ident.t;
      shadowed_item_kind: Sig_component_kind.t;
      shadowed_item_loc: Location.t;
      shadower_id: Ident.t;
      user_id: Ident.t;
      user_kind: Sig_component_kind.t;
      user_loc: Location.t;
    }
  | Appears_in_signature of {
      opened_item_id: Ident.t;
      opened_item_kind: Sig_component_kind.t;
      user_id: Ident.t;
      user_kind: Sig_component_kind.t;
      user_loc: Location.t;
    }

type error =
    Cannot_apply of module_type
  | Not_included of Includemod.error list
  | Cannot_eliminate_dependency of module_type
  | Signature_expected
  | Structure_expected of module_type
  | With_no_component of Longident.t
  | With_mismatch of Longident.t * Includemod.error list
  | With_makes_applicative_functor_ill_typed of
      Longident.t * Path.t * Includemod.error list
  | With_changes_module_alias of Longident.t * Ident.t * Path.t
  | With_cannot_remove_constrained_type
  | Repeated_name of Sig_component_kind.t * string
  | Non_generalizable of type_expr
  | Non_generalizable_class of Ident.t * class_declaration
  | Non_generalizable_module of module_type
  | Implementation_is_required of string
  | Interface_not_compiled of string
  | Not_allowed_in_functor_body
  | Not_a_packed_module of type_expr
  | Incomplete_packed_module of type_expr
  | Scoping_pack of Longident.t * type_expr
  | Recursive_module_require_explicit_type
  | Apply_generative
  | Cannot_scrape_alias of Path.t
  | Cannot_scrape_package_type of Path.t
  | Badly_formed_signature of string * Typedecl.error
  | Cannot_hide_id of hiding_error
  | Invalid_type_subst_rhs

exception Error of Location.t * Env.t * error
exception Error_forward of Location.error

open Typedtree

let rec path_concat head p =
  match p with
    Pident tail -> Pdot (Pident head, Ident.name tail)
  | Pdot (pre, s) -> Pdot (path_concat head pre, s)
  | Papply _ -> assert false

(* Extract a signature from a module type *)

let extract_sig env loc mty =
  match Env.scrape_alias env mty with
    Mty_signature sg -> sg
  | Mty_alias path ->
      raise(Error(loc, env, Cannot_scrape_alias path))
  | _ -> raise(Error(loc, env, Signature_expected))

let extract_sig_open env loc mty =
  match Env.scrape_alias env mty with
    Mty_signature sg -> sg
  | Mty_alias path ->
      raise(Error(loc, env, Cannot_scrape_alias path))
  | mty -> raise(Error(loc, env, Structure_expected mty))

(* Compute the environment after opening a module *)

let type_open_ ?used_slot ?toplevel ovf env loc lid =
  let path = Env.lookup_module_path ~load:true ~loc:lid.loc lid.txt env in
  match Env.open_signature ~loc ?used_slot ?toplevel ovf path env with
  | Ok env -> path, env
  | Error _ ->
      let md = Env.find_module path env in
      ignore (extract_sig_open env lid.loc md.md_type);
      assert false

let initial_env ~loc ~safe_string ~initially_opened_module
    ~open_implicit_modules =
  let env =
    if safe_string then
      Env.initial_safe_string
    else
      Env.initial_unsafe_string
  in
  let open_module env m =
    let open Asttypes in
    let lexbuf = Lexing.from_string m in
    let txt =
      Location.init lexbuf (Printf.sprintf "command line argument: -open %S" m);
      Parse.simple_module_path lexbuf in
        snd (type_open_ Override env loc {txt;loc})
  in
  let add_units env units =
    String.Set.fold
      (fun name env ->
         Env.add_persistent_structure (Ident.create_persistent name) env)
      units
      env
  in
  let units =
    List.map Env.persistent_structures_of_dir (Load_path.get ())
  in
  let env, units =
    match initially_opened_module with
    | None -> (env, units)
    | Some m ->
        (* Locate the directory that contains [m], adds the units it
           contains to the environment and open [m] in the resulting
           environment. *)
        let rec loop before after =
          match after with
          | [] -> None
          | units :: after ->
              if String.Set.mem m units then
                Some (units, List.rev_append before after)
              else
                loop (units :: before) after
        in
        let env, units =
          match loop [] units with
          | None ->
              (env, units)
          | Some (units_containing_m, other_units) ->
              (add_units env units_containing_m, other_units)
        in
        (open_module env m, units)
  in
  let env = List.fold_left add_units env units in
  List.fold_left open_module env open_implicit_modules

let type_open_descr ?used_slot ?toplevel env sod =
  let (path, newenv) =
    Builtin_attributes.warning_scope sod.popen_attributes
      (fun () ->
         type_open_ ?used_slot ?toplevel sod.popen_override env sod.popen_loc
           sod.popen_expr
      )
  in
  let od =
    {
      open_expr = (path, sod.popen_expr);
      open_bound_items = [];
      open_override = sod.popen_override;
      open_env = newenv;
      open_attributes = sod.popen_attributes;
      open_loc = sod.popen_loc;
    }
  in
  (od, newenv)

(* Forward declaration, to be filled in by type_module_type_of *)
let type_module_type_of_fwd :
    (Env.t -> Parsetree.module_expr ->
      Typedtree.module_expr * Types.module_type) ref
  = ref (fun _env _m -> assert false)

(* Additional validity checks on type definitions arising from
   recursive modules *)

let check_recmod_typedecls env decls =
  let recmod_ids = List.map fst decls in
  List.iter
    (fun (id, md) ->
      List.iter
        (fun path ->
          Typedecl.check_recmod_typedecl env md.Types.md_loc recmod_ids
                                         path (Env.find_type path env))
        (Mtype.type_paths env (Pident id) md.Types.md_type))
    decls

(* Merge one "with" constraint in a signature *)

let rec add_rec_types env = function
    Sig_type(id, decl, Trec_next, _) :: rem ->
      add_rec_types (Env.add_type ~check:true id decl env) rem
  | _ -> env

let check_type_decl env loc id row_id newdecl decl rs rem =
  let env = Env.add_type ~check:true id newdecl env in
  let env =
    match row_id with
    | None -> env
    | Some id -> Env.add_type ~check:false id newdecl env
  in
  let env = if rs = Trec_not then env else add_rec_types env rem in
  Includemod.type_declarations ~mark:Mark_both ~loc env id newdecl decl;
  Typedecl.check_coherence env loc (Path.Pident id) newdecl

let update_rec_next rs rem =
  match rs with
    Trec_next -> rem
  | Trec_first | Trec_not ->
      match rem with
        Sig_type (id, decl, Trec_next, priv) :: rem ->
          Sig_type (id, decl, rs, priv) :: rem
      | Sig_module (id, pres, mty, Trec_next, priv) :: rem ->
          Sig_module (id, pres, mty, rs, priv) :: rem
      | _ -> rem

let make_variance p n i =
  let open Variance in
  set May_pos p (set May_neg n (set May_weak n (set Inj i null)))

let rec iter_path_apply p ~f =
  match p with
  | Pident _ -> ()
  | Pdot (p, _) -> iter_path_apply p ~f
  | Papply (p1, p2) ->
     iter_path_apply p1 ~f;
     iter_path_apply p2 ~f;
     f p1 p2 (* after recursing, so we know both paths are well typed *)

let path_is_strict_prefix =
  let rec list_is_strict_prefix l ~prefix =
    match l, prefix with
    | [], [] -> false
    | _ :: _, [] -> true
    | [], _ :: _ -> false
    | s1 :: t1, s2 :: t2 ->
       String.equal s1 s2 && list_is_strict_prefix t1 ~prefix:t2
  in
  fun path ~prefix ->
    match Path.flatten path, Path.flatten prefix with
    | `Contains_apply, _ | _, `Contains_apply -> false
    | `Ok (ident1, l1), `Ok (ident2, l2) ->
       Ident.same ident1 ident2
       && list_is_strict_prefix l1 ~prefix:l2

let iterator_with_env env =
  let env = ref (lazy env) in
  let super = Btype.type_iterators in
  env, { super with
    Btype.it_signature = (fun self sg ->
      (* add all items to the env before recursing down, to handle recursive
         definitions *)
      let env_before = !env in
      env := lazy (Env.add_signature sg (Lazy.force env_before));
      super.Btype.it_signature self sg;
      env := env_before
    );
    Btype.it_module_type = (fun self -> function
    | Mty_functor (param, mty_body) ->
      let env_before = !env in
      begin match param with
      | Unit -> ()
      | Named (param, mty_arg) ->
        self.Btype.it_module_type self mty_arg;
        match param with
        | None -> ()
        | Some id ->
          env := lazy (Env.add_module ~arg:true id Mp_present
                       mty_arg (Lazy.force env_before))
      end;
      self.Btype.it_module_type self mty_body;
      env := env_before;
    | mty ->
      super.Btype.it_module_type self mty
    )
  }

let retype_applicative_functor_type ~loc env funct arg =
  let mty_functor = (Env.find_module funct env).md_type in
  let mty_arg = (Env.find_module arg env).md_type in
  let mty_param =
    match Env.scrape_alias env mty_functor with
    | Mty_functor (Named (_, mty_param), _) -> mty_param
    | _ -> assert false (* could trigger due to MPR#7611 *)
  in
  Includemod.check_modtype_inclusion ~loc env mty_arg arg mty_param

(* When doing a deep destructive substitution with type M.N.t := .., we change M
   and M.N and so we have to check that uses of the modules other than just
   extracting components from them still make sense. There are only two such
   kinds of uses:
   - applicative functor types: F(M).t might not be well typed anymore
   - aliases: module A = M still makes sense but it doesn't mean the same thing
     anymore, so it's forbidden until it's clear what we should do with it.
   This function would be called with M.N.t and N.t to check for these uses. *)
let check_usage_of_path_of_substituted_item paths env signature ~loc ~lid =
  let iterator =
    let env, super = iterator_with_env env in
    { super with
      Btype.it_signature_item = (fun self -> function
      | Sig_module (id, _, { md_type = Mty_alias aliased_path; _ }, _, _)
        when List.exists
               (fun path -> path_is_strict_prefix path ~prefix:aliased_path)
               paths
        ->
         let e = With_changes_module_alias (lid.txt, id, aliased_path) in
         raise(Error(loc, Lazy.force !env, e))
      | sig_item ->
         super.Btype.it_signature_item self sig_item
      );
      Btype.it_path = (fun referenced_path ->
        iter_path_apply referenced_path ~f:(fun funct arg ->
          if List.exists
               (fun path -> path_is_strict_prefix path ~prefix:arg)
               paths
          then
            let env = Lazy.force !env in
            try retype_applicative_functor_type ~loc env funct arg
            with Includemod.Error explanation ->
              raise(Error(loc, env,
                          With_makes_applicative_functor_ill_typed
                            (lid.txt, referenced_path, explanation)))
        )
      );
    }
  in
  iterator.Btype.it_signature iterator signature;
  Btype.unmark_iterators.Btype.it_signature Btype.unmark_iterators signature

(* After substitution one also needs to re-check the well-foundedness
   of type declarations in recursive modules *)
let rec extract_next_modules = function
  | Sig_module (id, _, mty, Trec_next, _) :: rem ->
      let (id_mty_l, rem) = extract_next_modules rem in
      ((id, mty) :: id_mty_l, rem)
  | sg -> ([], sg)

let check_well_formed_module env loc context mty =
  (* Format.eprintf "@[check_well_formed_module@ %a@]@."
     Printtyp.modtype mty; *)
  let open Btype in
  let iterator =
    let rec check_signature env = function
      | [] -> ()
      | Sig_module (id, _, mty, Trec_first, _) :: rem ->
          let (id_mty_l, rem) = extract_next_modules rem in
          begin try
            check_recmod_typedecls (Lazy.force env) ((id, mty) :: id_mty_l)
          with Typedecl.Error (_, err) ->
            raise (Error (loc, Lazy.force env,
                          Badly_formed_signature(context, err)))
          end;
          check_signature env rem
      | _ :: rem ->
          check_signature env rem
    in
    let env, super = iterator_with_env env in
    { super with
      it_type_expr = (fun _self _ty -> ());
      it_signature = (fun self sg ->
        let env_before = !env in
        let env = lazy (Env.add_signature sg (Lazy.force env_before)) in
        check_signature env sg;
        super.it_signature self sg);
    }
  in
  iterator.it_module_type iterator mty

let () = Env.check_well_formed_module := check_well_formed_module

let type_decl_is_alias sdecl = (* assuming no explicit constraint *)
  match sdecl.ptype_manifest with
  | Some {ptyp_desc = Ptyp_constr (lid, stl)}
       when List.length stl = List.length sdecl.ptype_params ->
     begin
       match
         List.iter2 (fun x (y, _) ->
             match x, y with
               {ptyp_desc=Ptyp_var sx}, {ptyp_desc=Ptyp_var sy}
                  when sx = sy -> ()
             | _, _ -> raise Exit)
           stl sdecl.ptype_params;
       with
       | exception Exit -> None
       | () -> Some lid
     end
  | _ -> None
;;

let params_are_constrained =
  let rec loop = function
    | [] -> false
    | hd :: tl ->
       match (Btype.repr hd).desc with
       | Tvar _ -> List.memq hd tl || loop tl
       | _ -> true
  in
  loop
;;

let merge_constraint initial_env remove_aliases loc sg constr =
  let lid =
    match constr with
    | Pwith_type (lid, _) | Pwith_module (lid, _)
    | Pwith_typesubst (lid, _) | Pwith_modsubst (lid, _) -> lid
  in
  let destructive_substitution =
    match constr with
    | Pwith_type _ | Pwith_module _ -> false
    | Pwith_typesubst _ | Pwith_modsubst _ -> true
  in
  let real_ids = ref [] in
  let rec merge sig_env sg namelist row_id =
    match (sg, namelist, constr) with
      ([], _, _) ->
        raise(Error(loc, sig_env, With_no_component lid.txt))
    | (Sig_type(id, decl, rs, priv) :: rem, [s],
       Pwith_type (_, ({ptype_kind = Ptype_abstract} as sdecl)))
      when Ident.name id = s && Typedecl.is_fixed_type sdecl ->
        let decl_row =
          let arity = List.length sdecl.ptype_params in
          {
            type_params =
              List.map (fun _ -> Btype.newgenvar()) sdecl.ptype_params;
            type_arity = arity;
            type_kind = Type_abstract;
            type_private = Private;
            type_manifest = None;
            type_variance =
              List.map
                (fun (_, (v, i)) ->
                   let (c, n) =
                     match v with
                     | Covariant -> true, false
                     | Contravariant -> false, true
                     | NoVariance -> false, false
                   in
                   make_variance (not n) (not c) (i = Injective)
                )
                sdecl.ptype_params;
            type_separability =
              Types.Separability.default_signature ~arity;
            type_loc = sdecl.ptype_loc;
            type_is_newtype = false;
            type_expansion_scope = Btype.lowest_level;
            type_attributes = [];
            type_immediate = Unknown;
            type_unboxed = unboxed_false_default_false;
            type_uid = Uid.mk ~current_unit:(Env.get_unit_name ());
          }
        and id_row = Ident.create_local (s^"#row") in
        let initial_env =
          Env.add_type ~check:false id_row decl_row initial_env
        in
        let tdecl =
          Typedecl.transl_with_constraint id (Some(Pident id_row))
            ~sig_env ~sig_decl:decl ~outer_env:initial_env sdecl in
        let newdecl = tdecl.typ_type in
        check_type_decl sig_env sdecl.ptype_loc id row_id newdecl decl rs rem;
        let decl_row = {decl_row with type_params = newdecl.type_params} in
        let rs' = if rs = Trec_first then Trec_not else rs in
        (Pident id, lid, Twith_type tdecl),
        Sig_type(id_row, decl_row, rs', priv)
        :: Sig_type(id, newdecl, rs, priv)
        :: rem
    | (Sig_type(id, sig_decl, rs, priv) :: rem , [s],
       (Pwith_type (_, sdecl) | Pwith_typesubst (_, sdecl) as constr))
      when Ident.name id = s ->
        let tdecl =
          Typedecl.transl_with_constraint id None
            ~sig_env ~sig_decl ~outer_env:initial_env sdecl in
        let newdecl = tdecl.typ_type and loc = sdecl.ptype_loc in
        check_type_decl sig_env loc id row_id newdecl sig_decl rs rem;
        begin match constr with
          Pwith_type _ ->
            (Pident id, lid, Twith_type tdecl),
            Sig_type(id, newdecl, rs, priv) :: rem
        | (* Pwith_typesubst *) _ ->
            real_ids := [Pident id];
            (Pident id, lid, Twith_typesubst tdecl),
            update_rec_next rs rem
        end
    | (Sig_type(id, _, _, _) :: rem, [s], (Pwith_type _ | Pwith_typesubst _))
      when Ident.name id = s ^ "#row" ->
        merge sig_env rem namelist (Some id)
    | (Sig_module(id, pres, md, rs, priv) :: rem, [s], Pwith_module (_, lid'))
      when Ident.name id = s ->
        let path, md' = Env.lookup_module ~loc lid'.txt initial_env in
        let mty = md'.md_type in
        let mty = Mtype.scrape_for_type_of ~remove_aliases sig_env mty in
        let md'' = { md' with md_type = mty } in
        let newmd = Mtype.strengthen_decl ~aliasable:false sig_env md'' path in
        ignore(Includemod.modtypes  ~mark:Mark_both ~loc sig_env
                 newmd.md_type md.md_type);
        (Pident id, lid, Twith_module (path, lid')),
        Sig_module(id, pres, newmd, rs, priv) :: rem
    | (Sig_module(id, _, md, rs, _) :: rem, [s], Pwith_modsubst (_, lid'))
      when Ident.name id = s ->
        let path, md' = Env.lookup_module ~loc lid'.txt initial_env in
        let aliasable = not (Env.is_functor_arg path sig_env) in
        ignore
          (Includemod.strengthened_module_decl ~loc ~mark:Mark_both
             ~aliasable sig_env md' path md);
        real_ids := [Pident id];
        (Pident id, lid, Twith_modsubst (path, lid')),
        update_rec_next rs rem
    | (Sig_module(id, _, md, rs, priv) as item :: rem, s :: namelist, constr)
      when Ident.name id = s ->
        let sg = extract_sig sig_env loc md.md_type in
        let ((path, _, tcstr), newsg) = merge_signature sig_env sg namelist in
        let path = path_concat id path in
        real_ids := path :: !real_ids;
        let item =
          match md.md_type, constr with
            Mty_alias _, (Pwith_module _ | Pwith_type _) ->
              (* A module alias cannot be refined, so keep it
                 and just check that the constraint is correct *)
              item
          | _ ->
              let newmd = {md with md_type = Mty_signature newsg} in
              Sig_module(id, Mp_present, newmd, rs, priv)
        in
        (path, lid, tcstr),
        item :: rem
    | (item :: rem, _, _) ->
        let (cstr, items) = merge sig_env rem namelist row_id
        in
        cstr, item :: items
  and merge_signature env sg namelist =
    let sig_env = Env.add_signature sg env in
    merge sig_env sg namelist None
  in
  try
    let names = Longident.flatten lid.txt in
    let (tcstr, sg) = merge_signature initial_env sg names in
    if destructive_substitution then (
      match List.rev !real_ids with
      | [] -> assert false
      | last :: rest ->
        (* The last item is the one that's removed. We don't need to check how
           it's used since it's replaced by a more specific type/module. *)
        assert (match last with Pident _ -> true | _ -> false);
        match rest with
        | [] -> ()
        | _ :: _ ->
          check_usage_of_path_of_substituted_item
            rest initial_env sg ~loc ~lid;
    );
    let sg =
    match tcstr with
    | (_, _, Twith_typesubst tdecl) ->
       let how_to_extend_subst =
         let sdecl =
           match constr with
           | Pwith_typesubst (_, sdecl) -> sdecl
           | _ -> assert false
         in
         match type_decl_is_alias sdecl with
         | Some lid ->
            let replacement, _ =
              try Env.find_type_by_name lid.txt initial_env
              with Not_found -> assert false
            in
            fun s path -> Subst.add_type_path path replacement s
         | None ->
            let body = Option.get tdecl.typ_type.type_manifest in
            let params = tdecl.typ_type.type_params in
            if params_are_constrained params
            then raise(Error(loc, initial_env,
                             With_cannot_remove_constrained_type));
            fun s path -> Subst.add_type_function path ~params ~body s
       in
       let sub = List.fold_left how_to_extend_subst Subst.identity !real_ids in
       (* This signature will not be used directly, it will always be freshened
          by the caller. So what we do with the scope doesn't really matter. But
          making it local makes it unlikely that we will ever use the result of
          this function unfreshened without issue. *)
       Subst.signature Make_local sub sg
    | (_, _, Twith_modsubst (real_path, _)) ->
       let sub =
         List.fold_left
           (fun s path -> Subst.add_module_path path real_path s)
           Subst.identity
           !real_ids
       in
       (* See explanation in the [Twith_typesubst] case above. *)
       Subst.signature Make_local sub sg
    | _ ->
       sg
    in
    check_well_formed_module initial_env loc "this instantiated signature"
      (Mty_signature sg);
    (tcstr, sg)
  with Includemod.Error explanation ->
    raise(Error(loc, initial_env, With_mismatch(lid.txt, explanation)))

(* Add recursion flags on declarations arising from a mutually recursive
   block. *)

let map_rec fn decls rem =
  match decls with
  | [] -> rem
  | d1 :: dl -> fn Trec_first d1 :: map_end (fn Trec_next) dl rem

let map_rec_type ~rec_flag fn decls rem =
  match decls with
  | [] -> rem
  | d1 :: dl ->
      let first =
        match rec_flag with
        | Recursive -> Trec_first
        | Nonrecursive -> Trec_not
      in
      fn first d1 :: map_end (fn Trec_next) dl rem

let rec map_rec_type_with_row_types ~rec_flag fn decls rem =
  match decls with
  | [] -> rem
  | d1 :: dl ->
      if Btype.is_row_name (Ident.name d1.typ_id) then
        fn Trec_not d1 :: map_rec_type_with_row_types ~rec_flag fn dl rem
      else
        map_rec_type ~rec_flag fn decls rem

(* Add type extension flags to extension constructors *)
let map_ext fn exts rem =
  match exts with
  | [] -> rem
  | d1 :: dl -> fn Text_first d1 :: map_end (fn Text_next) dl rem

(* Auxiliary for translating recursively-defined module types.
   Return a module type that approximates the shape of the given module
   type AST.  Retain only module, type, and module type
   components of signatures.  For types, retain only their arity,
   making them abstract otherwise. *)

let rec approx_modtype env smty =
  match smty.pmty_desc with
    Pmty_ident lid ->
      let path =
        Env.lookup_modtype_path ~use:false ~loc:smty.pmty_loc lid.txt env
      in
      Mty_ident path
  | Pmty_alias lid ->
      let path =
        Env.lookup_module_path ~use:false ~load:false
          ~loc:smty.pmty_loc lid.txt env
      in
      Mty_alias(path)
  | Pmty_signature ssg ->
      Mty_signature(approx_sig env ssg)
  | Pmty_functor(param, sres) ->
      let (param, newenv) =
        match param with
        | Unit -> Types.Unit, env
        | Named (param, sarg) ->
          let arg = approx_modtype env sarg in
          match param.txt with
          | None -> Types.Named (None, arg), env
          | Some name ->
            let rarg = Mtype.scrape_for_functor_arg env arg in
            let scope = Ctype.create_scope () in
            let (id, newenv) =
              Env.enter_module ~scope ~arg:true name Mp_present rarg env
            in
            Types.Named (Some id, arg), newenv
      in
      let res = approx_modtype newenv sres in
      Mty_functor(param, res)
  | Pmty_with(sbody, constraints) ->
      let body = approx_modtype env sbody in
      List.iter
        (fun sdecl ->
          match sdecl with
          | Pwith_type _ -> ()
          | Pwith_typesubst _ -> ()
          | Pwith_module (_, lid') ->
              (* Lookup the module to make sure that it is not recursive.
                 (GPR#1626) *)
              ignore (Env.lookup_module_path ~use:false ~load:false
                        ~loc:lid'.loc lid'.txt env)
          | Pwith_modsubst (_, lid') ->
              ignore (Env.lookup_module_path ~use:false ~load:false
                        ~loc:lid'.loc lid'.txt env))
        constraints;
      body
  | Pmty_typeof smod ->
      let (_, mty) = !type_module_type_of_fwd env smod in
      mty
  | Pmty_extension ext ->
      raise (Error_forward (Builtin_attributes.error_of_extension ext))

and approx_module_declaration env pmd =
  {
    Types.md_type = approx_modtype env pmd.pmd_type;
    md_attributes = pmd.pmd_attributes;
    md_loc = pmd.pmd_loc;
    md_uid = Uid.internal_not_actually_unique;
  }

and approx_sig env ssg =
  match ssg with
    [] -> []
  | item :: srem ->
      match item.psig_desc with
      | Psig_type (rec_flag, sdecls) ->
          let decls = Typedecl.approx_type_decl sdecls in
          let rem = approx_sig env srem in
          map_rec_type ~rec_flag
            (fun rs (id, info) -> Sig_type(id, info, rs, Exported)) decls rem
      | Psig_typesubst _ -> approx_sig env srem
      | Psig_module { pmd_name = { txt = None; _ }; _ } ->
          approx_sig env srem
      | Psig_module pmd ->
          let scope = Ctype.create_scope () in
          let md = approx_module_declaration env pmd in
          let pres =
            match md.Types.md_type with
            | Mty_alias _ -> Mp_absent
            | _ -> Mp_present
          in
          let id, newenv =
            Env.enter_module_declaration ~scope (Option.get pmd.pmd_name.txt)
              pres md env
          in
          Sig_module(id, pres, md, Trec_not, Exported) :: approx_sig newenv srem
      | Psig_modsubst pms ->
          let scope = Ctype.create_scope () in
          let _, md =
            Env.lookup_module ~use:false ~loc:pms.pms_manifest.loc
               pms.pms_manifest.txt env
          in
          let pres =
            match md.Types.md_type with
            | Mty_alias _ -> Mp_absent
            | _ -> Mp_present
          in
          let _, newenv =
            Env.enter_module_declaration ~scope pms.pms_name.txt pres md env
          in
          approx_sig newenv srem
      | Psig_recmodule sdecls ->
          let scope = Ctype.create_scope () in
          let decls =
            List.filter_map
              (fun pmd ->
                 Option.map (fun name ->
                   Ident.create_scoped ~scope name,
                   approx_module_declaration env pmd
                 ) pmd.pmd_name.txt
              )
              sdecls
          in
          let newenv =
            List.fold_left
              (fun env (id, md) -> Env.add_module_declaration ~check:false
                  id Mp_present md env)
              env decls
          in
          map_rec
            (fun rs (id, md) -> Sig_module(id, Mp_present, md, rs, Exported))
            decls
            (approx_sig newenv srem)
      | Psig_modtype d ->
          let info = approx_modtype_info env d in
          let scope = Ctype.create_scope () in
          let (id, newenv) =
            Env.enter_modtype ~scope d.pmtd_name.txt info env
          in
          Sig_modtype(id, info, Exported) :: approx_sig newenv srem
      | Psig_open sod ->
          let _, env = type_open_descr env sod in
          approx_sig env srem
      | Psig_include sincl ->
          let smty = sincl.pincl_mod in
          let mty = approx_modtype env smty in
          let scope = Ctype.create_scope () in
          let sg, newenv = Env.enter_signature ~scope
              (extract_sig env smty.pmty_loc mty) env in
          sg @ approx_sig newenv srem
      | Psig_class sdecls | Psig_class_type sdecls ->
          let decls = Typeclass.approx_class_declarations env sdecls in
          let rem = approx_sig env srem in
          map_rec (fun rs decl ->
            let open Typeclass in [
              Sig_class_type(decl.clsty_ty_id, decl.clsty_ty_decl, rs,
                             Exported);
              Sig_type(decl.clsty_obj_id, decl.clsty_obj_abbr, rs, Exported);
              Sig_type(decl.clsty_typesharp_id, decl.clsty_abbr, rs, Exported);
            ]
          ) decls [rem]
          |> List.flatten
      | _ ->
          approx_sig env srem

and approx_modtype_info env sinfo =
  {
   mtd_type = Option.map (approx_modtype env) sinfo.pmtd_type;
   mtd_attributes = sinfo.pmtd_attributes;
   mtd_loc = sinfo.pmtd_loc;
   mtd_uid = Uid.internal_not_actually_unique;
  }

let approx_modtype env smty =
  Warnings.without_warnings
    (fun () -> approx_modtype env smty)

(* Auxiliaries for checking the validity of name shadowing in signatures and
   structures.
   If a shadowing is valid, we also record some information (its ident,
   location where it first appears, etc) about the item that gets shadowed. *)
module Signature_names : sig
  type t

  type info = [
    | `Exported
    | `From_open
    | `Shadowable of Ident.t * Location.t
    | `Substituted_away of Subst.t
  ]

  val create : unit -> t

  val check_value     : ?info:info -> t -> Location.t -> Ident.t -> unit
  val check_type      : ?info:info -> t -> Location.t -> Ident.t -> unit
  val check_typext    : ?info:info -> t -> Location.t -> Ident.t -> unit
  val check_module    : ?info:info -> t -> Location.t -> Ident.t -> unit
  val check_modtype   : ?info:info -> t -> Location.t -> Ident.t -> unit
  val check_class     : ?info:info -> t -> Location.t -> Ident.t -> unit
  val check_class_type: ?info:info -> t -> Location.t -> Ident.t -> unit

  val check_sig_item:
    ?info:info -> t -> Location.t -> Types.signature_item -> unit

  val simplify: Env.t -> t -> Types.signature -> Types.signature
end = struct

  type bound_info = [
    | `Exported
    | `Shadowable of Ident.t * Location.t
  ]

  type info = [
    | `From_open
    | `Substituted_away of Subst.t
    | bound_info
  ]

  type hide_reason =
    | From_open
    | Shadowed_by of Ident.t * Location.t

  type to_be_removed = {
    mutable subst: Subst.t;
    mutable hide: (Sig_component_kind.t * Location.t * hide_reason) Ident.Map.t;
  }

  type names_infos = (string, bound_info) Hashtbl.t

  type names = {
    values: names_infos;
    types: names_infos;
    modules: names_infos;
    modtypes: names_infos;
    typexts: names_infos;
    classes: names_infos;
    class_types: names_infos;
  }

  let new_names () = {
    values = Hashtbl.create 16;
    types = Hashtbl.create 16;
    modules = Hashtbl.create 16;
    modtypes = Hashtbl.create 16;
    typexts = Hashtbl.create 16;
    classes = Hashtbl.create 16;
    class_types = Hashtbl.create 16;
  }

  type t = {
    bound: names;
    to_be_removed: to_be_removed;
  }

  let create () = {
    bound = new_names ();
    to_be_removed = {
      subst = Subst.identity;
      hide = Ident.Map.empty;
    };
  }

  let check cl loc (tbl : names_infos) id (info : info) to_be_removed =
    match info with
    | `Substituted_away s ->
        to_be_removed.subst <- Subst.compose s to_be_removed.subst
    | `From_open ->
        to_be_removed.hide <-
          Ident.Map.add id (cl, loc, From_open) to_be_removed.hide
    | #bound_info as bound_info ->
        let name = Ident.name id in
        match Hashtbl.find_opt tbl name with
        | None -> Hashtbl.add tbl name bound_info
        | Some (`Shadowable (shadowed_id, shadowed_loc)) ->
            Hashtbl.replace tbl name bound_info;
            let reason = Shadowed_by (id, loc) in
            to_be_removed.hide <-
              Ident.Map.add shadowed_id (cl, shadowed_loc, reason)
                to_be_removed.hide
        | Some `Exported ->
            raise(Error(loc, Env.empty, Repeated_name(cl, name)))

  let check_value ?info t loc id =
    let info =
      match info with
      | Some i -> i
      | None -> `Shadowable (id, loc)
    in
    check Sig_component_kind.Value loc t.bound.values id info t.to_be_removed
  let check_type ?(info=`Exported) t loc id =
    check Sig_component_kind.Type loc t.bound.types id info t.to_be_removed
  let check_module ?(info=`Exported) t loc id =
    check Sig_component_kind.Module loc t.bound.modules id info t.to_be_removed
  let check_modtype ?(info=`Exported) t loc id =
    check Sig_component_kind.Module_type loc t.bound.modtypes id info
      t.to_be_removed
  let check_typext ?(info=`Exported) t loc id =
    check Sig_component_kind.Extension_constructor loc t.bound.typexts id info
      t.to_be_removed
  let check_class ?(info=`Exported) t loc id =
    check Sig_component_kind.Class loc t.bound.classes id info t.to_be_removed
  let check_class_type ?(info=`Exported) t loc id =
    check Sig_component_kind.Class_type loc t.bound.class_types id info
      t.to_be_removed

  let check_sig_item ?info names loc component =
    let info id loc =
      match info with
      | None -> `Shadowable (id, loc)
      | Some i -> i
    in
    match component with
    | Sig_type(id, _, _, _) ->
        check_type names loc id ~info:(info id loc)
    | Sig_module(id, _, _, _, _) ->
        check_module names loc id ~info:(info id loc)
    | Sig_modtype(id, _, _) ->
        check_modtype names loc id ~info:(info id loc)
    | Sig_typext(id, _, _, _) ->
        check_typext names loc id ~info:(info id loc)
    | Sig_value (id, _, _) ->
        check_value names loc id ~info:(info id loc)
    | Sig_class (id, _, _, _) ->
        check_class names loc id ~info:(info id loc)
    | Sig_class_type (id, _, _, _) ->
        check_class_type names loc id ~info:(info id loc)

  (* We usually require name uniqueness of signature components (e.g. types,
     modules, etc), however in some situation reusing the name is allowed: if
     the component is a value or an extension, or if the name is introduced by
     an include.
     When there are multiple specifications of a component with the same name,
     we try to keep only the last (rightmost) one, removing all references to
     the previous ones from the signature.
     If some reference cannot be removed, then we error out with
     [Cannot_hide_id].
  *)

  let simplify env t sg =
    let to_remove = t.to_be_removed in
    let ids_to_remove =
      Ident.Map.fold (fun id (kind,  _, _) lst ->
        if Sig_component_kind.can_appear_in_types kind then
          id :: lst
        else
          lst
      ) to_remove.hide []
    in
    let aux component sg =
      let user_kind, user_id, user_loc =
        let open Sig_component_kind in
        match component with
        | Sig_value(id, v, _) -> Value, id, v.val_loc
        | Sig_type (id, td, _, _) -> Type, id, td.type_loc
        | Sig_typext (id, te, _, _) -> Extension_constructor, id, te.ext_loc
        | Sig_module (id, _, md, _, _) -> Module, id, md.md_loc
        | Sig_modtype (id, mtd, _) -> Module_type, id, mtd.mtd_loc
        | Sig_class (id, c, _, _) -> Class, id, c.cty_loc
        | Sig_class_type (id, ct, _, _) -> Class_type, id, ct.clty_loc
      in
      if Ident.Map.mem user_id to_remove.hide then
        sg
      else begin
        let component =
          if to_remove.subst == Subst.identity then
            component
          else
            Subst.signature_item Keep to_remove.subst component
        in
        let component =
          match ids_to_remove with
          | [] -> component
          | ids ->
            try Mtype.nondep_sig_item env ids component with
            | Ctype.Nondep_cannot_erase removed_item_id ->
              let (removed_item_kind, removed_item_loc, reason) =
                Ident.Map.find removed_item_id to_remove.hide
              in
              let err_loc, hiding_error =
                match reason with
                | From_open ->
                  removed_item_loc,
                  Appears_in_signature {
                    opened_item_kind = removed_item_kind;
                    opened_item_id = removed_item_id;
                    user_id;
                    user_kind;
                    user_loc;
                  }
                | Shadowed_by (shadower_id, shadower_loc) ->
                  shadower_loc,
                  Illegal_shadowing {
                    shadowed_item_kind = removed_item_kind;
                    shadowed_item_id = removed_item_id;
                    shadowed_item_loc = removed_item_loc;
                    shadower_id;
                    user_id;
                    user_kind;
                    user_loc;
                  }
              in
              raise (Error(err_loc, env, Cannot_hide_id hiding_error))
        in
        component :: sg
      end
    in
    List.fold_right aux sg []
end

let has_remove_aliases_attribute attr =
  let remove_aliases =
    Attr_helper.get_no_payload_attribute
      ["remove_aliases"; "ocaml.remove_aliases"] attr
  in
  match remove_aliases with
  | None -> false
  | Some _ -> true

(* Check and translate a module type expression *)

let transl_modtype_longident loc env lid =
  Env.lookup_modtype_path ~loc lid env

let transl_module_alias loc env lid =
  Env.lookup_module_path ~load:false ~loc lid env

let mkmty desc typ env loc attrs =
  let mty = {
    mty_desc = desc;
    mty_type = typ;
    mty_loc = loc;
    mty_env = env;
    mty_attributes = attrs;
    } in
  Cmt_format.add_saved_type (Cmt_format.Partial_module_type mty);
  mty

let mksig desc env loc =
  let sg = { sig_desc = desc; sig_loc = loc; sig_env = env } in
  Cmt_format.add_saved_type (Cmt_format.Partial_signature_item sg);
  sg

(* let signature sg = List.map (fun item -> item.sig_type) sg *)

let rec transl_modtype env smty =
  Builtin_attributes.warning_scope smty.pmty_attributes
    (fun () -> transl_modtype_aux env smty)

and transl_modtype_functor_arg env sarg =
  let mty = transl_modtype env sarg in
  {mty with mty_type = Mtype.scrape_for_functor_arg env mty.mty_type}

and transl_modtype_aux env smty =
  let loc = smty.pmty_loc in
  match smty.pmty_desc with
    Pmty_ident lid ->
      let path = transl_modtype_longident loc env lid.txt in
      mkmty (Tmty_ident (path, lid)) (Mty_ident path) env loc
        smty.pmty_attributes
  | Pmty_alias lid ->
      let path = transl_module_alias loc env lid.txt in
      mkmty (Tmty_alias (path, lid)) (Mty_alias path) env loc
        smty.pmty_attributes
  | Pmty_signature ssg ->
      let sg = transl_signature env ssg in
      mkmty (Tmty_signature sg) (Mty_signature sg.sig_type) env loc
        smty.pmty_attributes
  | Pmty_functor(sarg_opt, sres) ->
      let t_arg, ty_arg, newenv =
        match sarg_opt with
        | Unit -> Unit, Types.Unit, env
        | Named (param, sarg) ->
          let arg = transl_modtype_functor_arg env sarg in
          let (id, newenv) =
            match param.txt with
            | None -> None, env
            | Some name ->
              let scope = Ctype.create_scope () in
              let id, newenv =
                let arg_md =
                  { md_type = arg.mty_type;
                    md_attributes = [];
                    md_loc = param.loc;
                    md_uid = Uid.mk ~current_unit:(Env.get_unit_name ());
                  }
                in
                Env.enter_module_declaration ~scope ~arg:true name Mp_present
                  arg_md env
              in
              Some id, newenv
          in
          Named (id, param, arg), Types.Named (id, arg.mty_type), newenv
      in
      let res = transl_modtype newenv sres in
      mkmty (Tmty_functor (t_arg, res))
        (Mty_functor(ty_arg, res.mty_type)) env loc
        smty.pmty_attributes
  | Pmty_with(sbody, constraints) ->
      let body = transl_modtype env sbody in
      let init_sg = extract_sig env sbody.pmty_loc body.mty_type in
      let remove_aliases = has_remove_aliases_attribute smty.pmty_attributes in
      let (rev_tcstrs, final_sg) =
        List.fold_left
          (fun (rev_tcstrs,sg) sdecl ->
            let (tcstr, sg) =
              merge_constraint env remove_aliases smty.pmty_loc sg sdecl
            in
            (tcstr :: rev_tcstrs, sg)
        )
        ([],init_sg) constraints in
      let scope = Ctype.create_scope () in
      mkmty (Tmty_with ( body, List.rev rev_tcstrs))
        (Mtype.freshen ~scope (Mty_signature final_sg)) env loc
        smty.pmty_attributes
  | Pmty_typeof smod ->
      let env = Env.in_signature false env in
      let tmty, mty = !type_module_type_of_fwd env smod in
      mkmty (Tmty_typeof tmty) mty env loc smty.pmty_attributes
  | Pmty_extension ext ->
      raise (Error_forward (Builtin_attributes.error_of_extension ext))

and transl_signature env sg =
  let names = Signature_names.create () in
  let rec transl_sig env sg =
    match sg with
      [] -> [], [], env
    | item :: srem ->
        let loc = item.psig_loc in
        match item.psig_desc with
        | Psig_value sdesc ->
            let (tdesc, newenv) =
              Typedecl.transl_value_decl env item.psig_loc sdesc
            in
            Signature_names.check_value names tdesc.val_loc tdesc.val_id;
            let (trem,rem, final_env) = transl_sig newenv srem in
            mksig (Tsig_value tdesc) env loc :: trem,
            Sig_value(tdesc.val_id, tdesc.val_val, Exported) :: rem,
              final_env
        | Psig_type (rec_flag, sdecls) ->
            let (decls, newenv) =
              Typedecl.transl_type_decl env rec_flag sdecls
            in
            List.iter (fun td ->
              Signature_names.check_type names td.typ_loc td.typ_id
            ) decls;
            let (trem, rem, final_env) = transl_sig newenv srem in
            let sg =
              map_rec_type_with_row_types ~rec_flag
                (fun rs td -> Sig_type(td.typ_id, td.typ_type, rs, Exported))
                decls rem
            in
            mksig (Tsig_type (rec_flag, decls)) env loc :: trem,
            sg,
            final_env
        | Psig_typesubst sdecls ->
            let (decls, newenv) =
              Typedecl.transl_type_decl env Nonrecursive sdecls
            in
            List.iter (fun td ->
              if td.typ_kind <> Ttype_abstract || td.typ_manifest = None ||
                 td.typ_private = Private
              then
                raise (Error (td.typ_loc, env, Invalid_type_subst_rhs));
              let params = td.typ_type.type_params in
              if params_are_constrained params
              then raise(Error(loc, env, With_cannot_remove_constrained_type));
              let info =
                  let subst =
                    Subst.add_type_function (Pident td.typ_id)
                      ~params
                      ~body:(Option.get td.typ_type.type_manifest)
                      Subst.identity
                  in
                  Some (`Substituted_away subst)
              in
              Signature_names.check_type ?info names td.typ_loc td.typ_id
            ) decls;
            let (trem, rem, final_env) = transl_sig newenv srem in
            let sg = rem
            in
            mksig (Tsig_typesubst decls) env loc :: trem,
            sg,
            final_env
        | Psig_typext styext ->
            let (tyext, newenv) =
              Typedecl.transl_type_extension false env item.psig_loc styext
            in
            let constructors = tyext.tyext_constructors in
            List.iter (fun ext ->
              Signature_names.check_typext names ext.ext_loc ext.ext_id
            ) constructors;
            let (trem, rem, final_env) = transl_sig newenv srem in
              mksig (Tsig_typext tyext) env loc :: trem,
              map_ext (fun es ext ->
                Sig_typext(ext.ext_id, ext.ext_type, es, Exported)
              ) constructors rem,
              final_env
        | Psig_exception sext ->
            let (ext, newenv) = Typedecl.transl_type_exception env sext in
            let constructor = ext.tyexn_constructor in
            Signature_names.check_typext names constructor.ext_loc
              constructor.ext_id;
            let (trem, rem, final_env) = transl_sig newenv srem in
            mksig (Tsig_exception ext) env loc :: trem,
            Sig_typext(constructor.ext_id,
                       constructor.ext_type,
                       Text_exception,
                       Exported) :: rem,
            final_env
        | Psig_module pmd ->
            let scope = Ctype.create_scope () in
            let tmty =
              Builtin_attributes.warning_scope pmd.pmd_attributes
                (fun () -> transl_modtype env pmd.pmd_type)
            in
            let pres =
              match tmty.mty_type with
              | Mty_alias _ -> Mp_absent
              | _ -> Mp_present
            in
            let md = {
              md_type=tmty.mty_type;
              md_attributes=pmd.pmd_attributes;
              md_loc=pmd.pmd_loc;
              md_uid = Uid.mk ~current_unit:(Env.get_unit_name ());
            }
            in
            let id, newenv =
              match pmd.pmd_name.txt with
              | None -> None, env
              | Some name ->
                let id, newenv =
                  Env.enter_module_declaration ~scope name pres md env
                in
                Signature_names.check_module names pmd.pmd_name.loc id;
                Some id, newenv
            in
            let (trem, rem, final_env) = transl_sig newenv srem in
            mksig (Tsig_module {md_id=id; md_name=pmd.pmd_name;
                                md_presence=pres; md_type=tmty;
                                md_loc=pmd.pmd_loc;
                                md_attributes=pmd.pmd_attributes})
              env loc :: trem,
            (match id with
             | None -> rem
             | Some id -> Sig_module(id, pres, md, Trec_not, Exported) :: rem),
            final_env
        | Psig_modsubst pms ->
            let scope = Ctype.create_scope () in
            let path, md =
              Env.lookup_module ~loc:pms.pms_manifest.loc
                pms.pms_manifest.txt env
            in
            let aliasable = not (Env.is_functor_arg path env) in
            let md =
              if not aliasable then
                md
              else
                { md_type = Mty_alias path;
                  md_attributes = pms.pms_attributes;
                  md_loc = pms.pms_loc;
                  md_uid = Uid.mk ~current_unit:(Env.get_unit_name ());
                }
            in
            let pres =
              match md.md_type with
              | Mty_alias _ -> Mp_absent
              | _ -> Mp_present
            in
            let id, newenv =
              Env.enter_module_declaration ~scope pms.pms_name.txt pres md env
            in
            let info =
              `Substituted_away (Subst.add_module id path Subst.identity)
            in
            Signature_names.check_module ~info names pms.pms_name.loc id;
            let (trem, rem, final_env) = transl_sig newenv srem in
            mksig (Tsig_modsubst {ms_id=id; ms_name=pms.pms_name;
                                  ms_manifest=path; ms_txt=pms.pms_manifest;
                                  ms_loc=pms.pms_loc;
                                  ms_attributes=pms.pms_attributes})
              env loc :: trem,
            rem,
            final_env
        | Psig_recmodule sdecls ->
            let (tdecls, newenv) =
              transl_recmodule_modtypes env sdecls in
            let decls =
              List.filter_map (fun (md, uid) ->
                match md.md_id with
                | None -> None
                | Some id -> Some (id, md, uid)
              ) tdecls
            in
            List.iter (fun (id, md, _) ->
              Signature_names.check_module names md.md_loc id
            ) decls;
            let (trem, rem, final_env) = transl_sig newenv srem in
            mksig (Tsig_recmodule (List.map fst tdecls)) env loc :: trem,
            map_rec (fun rs (id, md, uid) ->
                let d = {Types.md_type = md.md_type.mty_type;
                         md_attributes = md.md_attributes;
                         md_loc = md.md_loc;
                         md_uid = uid;
                        } in
                Sig_module(id, Mp_present, d, rs, Exported))
              decls rem,
            final_env
        | Psig_modtype pmtd ->
            let newenv, mtd, sg = transl_modtype_decl names env pmtd in
            let (trem, rem, final_env) = transl_sig newenv srem in
            mksig (Tsig_modtype mtd) env loc :: trem,
            sg :: rem,
            final_env
        | Psig_open sod ->
            let (od, newenv) = type_open_descr env sod in
            let (trem, rem, final_env) = transl_sig newenv srem in
            mksig (Tsig_open od) env loc :: trem,
            rem, final_env
        | Psig_include sincl ->
            let smty = sincl.pincl_mod in
            let tmty =
              Builtin_attributes.warning_scope sincl.pincl_attributes
                (fun () -> transl_modtype env smty)
            in
            let mty = tmty.mty_type in
            let scope = Ctype.create_scope () in
            let sg, newenv = Env.enter_signature ~scope
                       (extract_sig env smty.pmty_loc mty) env in
            List.iter (Signature_names.check_sig_item names item.psig_loc) sg;
            let incl =
              { incl_mod = tmty;
                incl_type = sg;
                incl_attributes = sincl.pincl_attributes;
                incl_loc = sincl.pincl_loc;
              }
            in
            let (trem, rem, final_env) = transl_sig newenv srem  in
            mksig (Tsig_include incl) env loc :: trem,
            sg @ rem,
            final_env
        | Psig_class cl ->
            let (classes, newenv) = Typeclass.class_descriptions env cl in
            List.iter (fun cls ->
              let open Typeclass in
              let loc = cls.cls_id_loc.Location.loc in
              Signature_names.check_type names loc cls.cls_obj_id;
              Signature_names.check_class names loc cls.cls_id;
              Signature_names.check_class_type names loc cls.cls_ty_id;
              Signature_names.check_type names loc cls.cls_typesharp_id;
            ) classes;
            let (trem, rem, final_env) = transl_sig newenv srem in
            let sg =
              map_rec (fun rs cls ->
                let open Typeclass in
                [Sig_class(cls.cls_id, cls.cls_decl, rs, Exported);
                 Sig_class_type(cls.cls_ty_id, cls.cls_ty_decl, rs, Exported);
                 Sig_type(cls.cls_obj_id, cls.cls_obj_abbr, rs, Exported);
                 Sig_type(cls.cls_typesharp_id, cls.cls_abbr, rs, Exported)]
              ) classes [rem]
              |> List.flatten
            in
            let typedtree =
              mksig (Tsig_class
                       (List.map (fun decr ->
                          decr.Typeclass.cls_info) classes)) env loc
              :: trem
            in
            typedtree, sg, final_env
        | Psig_class_type cl ->
            let (classes, newenv) = Typeclass.class_type_declarations env cl in
            List.iter (fun decl ->
              let open Typeclass in
              let loc = decl.clsty_id_loc.Location.loc in
              Signature_names.check_class_type names loc decl.clsty_ty_id;
              Signature_names.check_type names loc decl.clsty_obj_id;
              Signature_names.check_type names loc decl.clsty_typesharp_id;
            ) classes;
            let (trem,rem, final_env) = transl_sig newenv srem in
            let sg =
              map_rec (fun rs decl ->
                let open Typeclass in
                [Sig_class_type(decl.clsty_ty_id, decl.clsty_ty_decl, rs,
                                Exported);
                 Sig_type(decl.clsty_obj_id, decl.clsty_obj_abbr, rs, Exported);
                 Sig_type(decl.clsty_typesharp_id, decl.clsty_abbr, rs,
                          Exported)
                ]
              ) classes [rem]
              |> List.flatten
            in
            let typedtree =
              mksig
                (Tsig_class_type
                   (List.map (fun decl -> decl.Typeclass.clsty_info) classes))
                env loc
              :: trem
            in
            typedtree, sg, final_env
        | Psig_attribute attr ->
            Builtin_attributes.parse_standard_interface_attributes attr;
            let (trem,rem, final_env) = transl_sig env srem in
            mksig (Tsig_attribute attr) env loc :: trem, rem, final_env
        | Psig_extension (ext, _attrs) ->
            raise (Error_forward (Builtin_attributes.error_of_extension ext))
  in
  let previous_saved_types = Cmt_format.get_saved_types () in
  Builtin_attributes.warning_scope []
    (fun () ->
       let (trem, rem, final_env) = transl_sig (Env.in_signature true env) sg in
       let rem = Signature_names.simplify final_env names rem in
       let sg =
         { sig_items = trem; sig_type = rem; sig_final_env = final_env }
       in
       Cmt_format.set_saved_types
         ((Cmt_format.Partial_signature sg) :: previous_saved_types);
       sg
    )

and transl_modtype_decl names env pmtd =
  Builtin_attributes.warning_scope pmtd.pmtd_attributes
    (fun () -> transl_modtype_decl_aux names env pmtd)

and transl_modtype_decl_aux names env
    {pmtd_name; pmtd_type; pmtd_attributes; pmtd_loc} =
  let tmty =
    Option.map (transl_modtype (Env.in_signature true env)) pmtd_type
  in
  let decl =
    {
     Types.mtd_type=Option.map (fun t -> t.mty_type) tmty;
     mtd_attributes=pmtd_attributes;
     mtd_loc=pmtd_loc;
     mtd_uid = Uid.mk ~current_unit:(Env.get_unit_name ());
    }
  in
  let scope = Ctype.create_scope () in
  let (id, newenv) = Env.enter_modtype ~scope pmtd_name.txt decl env in
  Signature_names.check_modtype names pmtd_loc id;
  let mtd =
    {
     mtd_id=id;
     mtd_name=pmtd_name;
     mtd_type=tmty;
     mtd_attributes=pmtd_attributes;
     mtd_loc=pmtd_loc;
    }
  in
  newenv, mtd, Sig_modtype(id, decl, Exported)

and transl_recmodule_modtypes env sdecls =
  let make_env curr =
    List.fold_left
      (fun env (id, _, md, _) ->
         Option.fold ~none:env
           ~some:(fun id -> Env.add_module_declaration ~check:true ~arg:true
                              id Mp_present md env) id)
      env curr in
  let transition env_c curr =
    List.map2
      (fun pmd (id, id_loc, md, _) ->
        let tmty =
          Builtin_attributes.warning_scope pmd.pmd_attributes
            (fun () -> transl_modtype env_c pmd.pmd_type)
        in
        let md = { md with Types.md_type = tmty.mty_type } in
        (id, id_loc, md, tmty))
      sdecls curr in
  let map_mtys curr =
    List.filter_map
      (fun (id, _, md, _) -> Option.map (fun id -> (id, md)) id)
      curr
  in
  let scope = Ctype.create_scope () in
  let ids =
    List.map (fun x -> Option.map (Ident.create_scoped ~scope) x.pmd_name.txt)
      sdecls
  in
  let approx_env =
    List.fold_left
      (fun env ->
         Option.fold ~none:env ~some:(fun id -> (* cf #5965 *)
           Env.enter_unbound_module (Ident.name id)
             Mod_unbound_illegal_recursion env
         ))
      env ids
  in
  let init =
    List.map2
      (fun id pmd ->
         let md =
           { md_type = approx_modtype approx_env pmd.pmd_type;
             md_loc = pmd.pmd_loc;
             md_attributes = pmd.pmd_attributes;
             md_uid = Uid.mk ~current_unit:(Env.get_unit_name ()) }
         in
        (id, pmd.pmd_name, md, ()))
      ids sdecls
  in
  let env0 = make_env init in
  let dcl1 =
    Warnings.without_warnings
      (fun () -> transition env0 init)
  in
  let env1 = make_env dcl1 in
  check_recmod_typedecls env1 (map_mtys dcl1);
  let dcl2 = transition env1 dcl1 in
(*
  List.iter
    (fun (id, mty) ->
      Format.printf "%a: %a@." Printtyp.ident id Printtyp.modtype mty)
    dcl2;
*)
  let env2 = make_env dcl2 in
  check_recmod_typedecls env2 (map_mtys dcl2);
  let dcl2 =
    List.map2 (fun pmd (id, id_loc, md, mty) ->
      let tmd =
        {md_id=id; md_name=id_loc; md_type=mty;
         md_presence=Mp_present;
         md_loc=pmd.pmd_loc;
         md_attributes=pmd.pmd_attributes}
      in
      tmd, md.md_uid
    ) sdecls dcl2
  in
  (dcl2, env2)

(* Try to convert a module expression to a module path. *)

exception Not_a_path

let rec path_of_module mexp =
  match mexp.mod_desc with
  | Tmod_ident (p,_) -> p
  | Tmod_apply(funct, arg, _coercion) when !Clflags.applicative_functors ->
      Papply(path_of_module funct, path_of_module arg)
  | Tmod_constraint (mexp, _, _, _) ->
      path_of_module mexp
  | _ -> raise Not_a_path

let path_of_module mexp =
 try Some (path_of_module mexp) with Not_a_path -> None

(* Check that all core type schemes in a structure are closed *)

let rec check_modtype env f = function
    Mty_ident _ -> true
  | Mty_alias _ -> true
  | Mty_signature sg ->
      let env = Env.add_signature sg env in
      List.for_all (check_signature_item env f) sg
  | Mty_functor(arg_opt, body) ->
      let env =
        match arg_opt with
        | Unit
        | Named (None, _) -> env
        | Named (Some id, param) ->
            Env.add_module ~arg:true id Mp_present param env
      in
      check_modtype env f body

and check_signature_item env f = function
    Sig_value(_id, desc, _) -> f desc.val_type
  | Sig_module(_id, _, md, _, _) -> check_modtype env f md.md_type
  | _ -> true

let check_nongen_scheme env sig_item =
  let check ty =
    Ctype.remove_mode_variables ty; Ctype.closed_schema env ty
  in
  let ok = check_signature_item env check sig_item in
  match sig_item with
    Sig_value(_id, vd, _) when not ok ->
     raise (Error (vd.val_loc, env, Non_generalizable vd.val_type))
  | Sig_module (_id, _, md, _, _) when not ok ->
     raise(Error(md.md_loc, env, Non_generalizable_module md.md_type))
  | _ -> ()

let check_nongen_schemes env sg =
  List.iter (check_nongen_scheme env) sg

let closed_modtype env mty =
  let check ty =
    Ctype.remove_mode_variables ty; Ctype.closed_schema env ty
  in check_modtype env check mty

let remove_mode_variables env sg =
  let rm ty = Ctype.remove_mode_variables ty; true in
  List.for_all (check_signature_item env rm) sg |> ignore

(* Helpers for typing recursive modules *)

let anchor_submodule name anchor =
  match anchor, name with
  | None, _
  | _, None ->
      None
  | Some p, Some name ->
      Some(Pdot(p, name))

let anchor_recmodule = Option.map (fun id -> Pident id)

let enrich_type_decls anchor decls oldenv newenv =
  match anchor with
    None -> newenv
  | Some p ->
      List.fold_left
        (fun e info ->
          let id = info.typ_id in
          let info' =
            Mtype.enrich_typedecl oldenv (Pdot(p, Ident.name id))
              id info.typ_type
          in
            Env.add_type ~check:true id info' e)
        oldenv decls

let enrich_module_type anchor name mty env =
  match anchor, name with
  | None, _
  | _, None ->
      mty
  | Some p, Some name ->
      Mtype.enrich_modtype env (Pdot(p, name)) mty

let check_recmodule_inclusion env bindings =
  (* PR#4450, PR#4470: consider
        module rec X : DECL = MOD  where MOD has inferred type ACTUAL
     The "natural" typing condition
        E, X: ACTUAL |- ACTUAL <: DECL
     leads to circularities through manifest types.
     Instead, we "unroll away" the potential circularities a finite number
     of times.  The (weaker) condition we implement is:
        E, X: DECL,
           X1: ACTUAL,
           X2: ACTUAL{X <- X1}/X1
           ...
           Xn: ACTUAL{X <- X(n-1)}/X(n-1)
        |- ACTUAL{X <- Xn}/Xn <: DECL{X <- Xn}
     so that manifest types rooted at X(n+1) are expanded in terms of X(n),
     avoiding circularities.  The strengthenings ensure that
     Xn.t = X(n-1).t = ... = X2.t = X1.t.
     N can be chosen arbitrarily; larger values of N result in more
     recursive definitions being accepted.  A good choice appears to be
     the number of mutually recursive declarations. *)

  let subst_and_strengthen env scope s id mty =
    let mty = Subst.modtype (Rescope scope) s mty in
    match id with
    | None -> mty
    | Some id ->
        Mtype.strengthen ~aliasable:false env mty
          (Subst.module_path s (Pident id))
  in

  let rec check_incl first_time n env s =
    let scope = Ctype.create_scope () in
    if n > 0 then begin
      (* Generate fresh names Y_i for the rec. bound module idents X_i *)
      let bindings1 =
        List.map
          (fun (id, _name, _mty_decl, _modl, mty_actual, _attrs, _loc, _uid) ->
             let ids =
               Option.map
                 (fun id -> (id, Ident.create_scoped ~scope (Ident.name id))) id
             in
             (ids, mty_actual))
          bindings in
      (* Enter the Y_i in the environment with their actual types substituted
         by the input substitution s *)
      let env' =
        List.fold_left
          (fun env (ids, mty_actual) ->
             match ids with
             | None -> env
             | Some (id, id') ->
               let mty_actual' =
                 if first_time
                 then mty_actual
                 else subst_and_strengthen env scope s (Some id) mty_actual
               in
               Env.add_module ~arg:false id' Mp_present mty_actual' env)
          env bindings1 in
      (* Build the output substitution Y_i <- X_i *)
      let s' =
        List.fold_left
          (fun s (ids, _mty_actual) ->
             match ids with
             | None -> s
             | Some (id, id') -> Subst.add_module id (Pident id') s)
          Subst.identity bindings1 in
      (* Recurse with env' and s' *)
      check_incl false (n-1) env' s'
    end else begin
      (* Base case: check inclusion of s(mty_actual) in s(mty_decl)
         and insert coercion if needed *)
      let check_inclusion
            (id, name, mty_decl, modl, mty_actual, attrs, loc, uid) =
        let mty_decl' = Subst.modtype (Rescope scope) s mty_decl.mty_type
        and mty_actual' = subst_and_strengthen env scope s id mty_actual in
        let coercion =
          try
            Includemod.modtypes ~loc:modl.mod_loc ~mark:Mark_both env
              mty_actual' mty_decl'
          with Includemod.Error msg ->
            raise(Error(modl.mod_loc, env, Not_included msg)) in
        let modl' =
            { mod_desc = Tmod_constraint(modl, mty_decl.mty_type,
                Tmodtype_explicit mty_decl, coercion);
              mod_type = mty_decl.mty_type;
              mod_env = env;
              mod_loc = modl.mod_loc;
              mod_attributes = [];
             } in
        let mb =
          {
            mb_id = id;
            mb_name = name;
            mb_presence = Mp_present;
            mb_expr = modl';
            mb_attributes = attrs;
            mb_loc = loc;
          }
        in
        mb, uid
      in
      List.map check_inclusion bindings
    end
  in check_incl true (List.length bindings) env Subst.identity

(* Helper for unpack *)

let rec package_constraints_sig env loc sg constrs =
  List.map
    (function
      | Sig_type (id, ({type_params=[]} as td), rs, priv)
        when List.mem_assoc [Ident.name id] constrs ->
          let ty = List.assoc [Ident.name id] constrs in
          Sig_type (id, {td with type_manifest = Some ty}, rs, priv)
      | Sig_module (id, pres, md, rs, priv) ->
          let rec aux = function
            | (m :: ((_ :: _) as l), t) :: rest when m = Ident.name id ->
                (l, t) :: aux rest
            | _ :: rest -> aux rest
            | [] -> []
          in
          let md =
            {md with
             md_type = package_constraints env loc md.md_type (aux constrs)
            }
          in
          Sig_module (id, pres, md, rs, priv)
      | item -> item
    )
    sg

and package_constraints env loc mty constrs =
  if constrs = [] then mty
  else begin
    match Mtype.scrape env mty with
    | Mty_signature sg ->
        Mty_signature (package_constraints_sig env loc sg constrs)
    | Mty_functor _ | Mty_alias _ -> assert false
    | Mty_ident p -> raise(Error(loc, env, Cannot_scrape_package_type p))
  end

let modtype_of_package env loc p nl tl =
  package_constraints env loc (Mty_ident p)
    (List.combine (List.map Longident.flatten nl) tl)

let package_subtype env p1 nl1 tl1 p2 nl2 tl2 =
  let mkmty p nl tl =
    let ntl =
      List.filter (fun (_n,t) -> Ctype.free_variables t = [])
        (List.combine nl tl) in
    let (nl, tl) = List.split ntl in
    modtype_of_package env Location.none p nl tl
  in
  match mkmty p1 nl1 tl1, mkmty p2 nl2 tl2 with
  | exception Error(_, _, Cannot_scrape_package_type _) -> false
  | mty1, mty2 ->
    let loc = Location.none in
    match Includemod.modtypes ~loc ~mark:Mark_both env mty1 mty2 with
    | Tcoerce_none -> true
    | _ | exception Includemod.Error _ -> false

let () = Ctype.package_subtype := package_subtype

let wrap_constraint env mark arg mty explicit =
  let mark = if mark then Includemod.Mark_both else Includemod.Mark_neither in
  let coercion =
    try
      Includemod.modtypes ~loc:arg.mod_loc env ~mark arg.mod_type mty
    with Includemod.Error msg ->
      raise(Error(arg.mod_loc, env, Not_included msg)) in
  { mod_desc = Tmod_constraint(arg, mty, explicit, coercion);
    mod_type = mty;
    mod_env = env;
    mod_attributes = [];
    mod_loc = arg.mod_loc }

(* Type a module value expression *)

let rec type_module ?(alias=false) sttn funct_body anchor env smod =
  Builtin_attributes.warning_scope smod.pmod_attributes
    (fun () -> type_module_aux ~alias sttn funct_body anchor env smod)

and type_module_aux ~alias sttn funct_body anchor env smod =
  match smod.pmod_desc with
    Pmod_ident lid ->
      let path =
        Env.lookup_module_path ~load:(not alias) ~loc:smod.pmod_loc lid.txt env
      in
      let md = { mod_desc = Tmod_ident (path, lid);
                 mod_type = Mty_alias path;
                 mod_env = env;
                 mod_attributes = smod.pmod_attributes;
                 mod_loc = smod.pmod_loc } in
      let aliasable = not (Env.is_functor_arg path env) in
      if alias && aliasable then
        (Env.add_required_global (Path.head path); md)
      else begin
        let mty =
          if sttn then
            Env.find_strengthened_module ~aliasable path env
          else
            (Env.find_module path env).md_type
        in
        match mty with
        | Mty_alias p1 when not alias ->
            let p1 = Env.normalize_module_path (Some smod.pmod_loc) env p1 in
            let mty = Includemod.expand_module_alias
                        ~strengthen:sttn env [] p1 in
            { md with
              mod_desc =
                Tmod_constraint (md, mty, Tmodtype_implicit,
                                 Tcoerce_alias (env, path, Tcoerce_none));
              mod_type = mty }
        | mty ->
            { md with mod_type = mty }
      end
  | Pmod_structure sstr ->
      let (str, sg, names, _finalenv) =
        type_structure funct_body anchor env sstr in
      let md =
        { mod_desc = Tmod_structure str;
          mod_type = Mty_signature sg;
          mod_env = env;
          mod_attributes = smod.pmod_attributes;
          mod_loc = smod.pmod_loc }
      in
      let sg' = Signature_names.simplify _finalenv names sg in
      if List.length sg' = List.length sg then md else
      wrap_constraint env false md (Mty_signature sg')
        Tmodtype_implicit
  | Pmod_functor(arg_opt, sbody) ->
      let t_arg, ty_arg, newenv, funct_body =
        match arg_opt with
        | Unit -> Unit, Types.Unit, env, false
        | Named (param, smty) ->
          let mty = transl_modtype_functor_arg env smty in
          let scope = Ctype.create_scope () in
          let (id, newenv) =
            match param.txt with
            | None -> None, env
            | Some name ->
              let arg_md =
                { md_type = mty.mty_type;
                  md_attributes = [];
                  md_loc = param.loc;
                  md_uid = Uid.mk ~current_unit:(Env.get_unit_name ());
                }
              in
              let id, newenv =
                Env.enter_module_declaration ~scope ~arg:true name Mp_present
                  arg_md env
              in
              Some id, newenv
          in
          Named (id, param, mty), Types.Named (id, mty.mty_type), newenv, true
      in
      let newenv = Env.add_lock Value_mode.global newenv in
      let body = type_module sttn funct_body None newenv sbody in
      { mod_desc = Tmod_functor(t_arg, body);
        mod_type = Mty_functor(ty_arg, body.mod_type);
        mod_env = env;
        mod_attributes = smod.pmod_attributes;
        mod_loc = smod.pmod_loc }
  | Pmod_apply(sfunct, sarg) ->
      let arg = type_module true funct_body None env sarg in
      let path = path_of_module arg in
      let funct =
        type_module (sttn && path <> None) funct_body None env sfunct in
      begin match Env.scrape_alias env funct.mod_type with
      | Mty_functor (Unit, mty_res) ->
          if sarg.pmod_desc <> Pmod_structure [] then
            raise (Error (sfunct.pmod_loc, env, Apply_generative));
          if funct_body && Mtype.contains_type env funct.mod_type then
            raise (Error (smod.pmod_loc, env, Not_allowed_in_functor_body));
          { mod_desc = Tmod_apply(funct, arg, Tcoerce_none);
            mod_type = mty_res;
            mod_env = env;
            mod_attributes = smod.pmod_attributes;
            mod_loc = smod.pmod_loc }
      | Mty_functor (Named (param, mty_param), mty_res) as mty_functor ->
          let coercion =
            try
              Includemod.modtypes ~loc:sarg.pmod_loc ~mark:Mark_both env
                arg.mod_type mty_param
            with Includemod.Error msg ->
              raise(Error(sarg.pmod_loc, env, Not_included msg)) in
          let mty_appl =
            match path with
            | Some path ->
                let scope = Ctype.create_scope () in
                let subst =
                  match param with
                  | None -> Subst.identity
                  | Some p -> Subst.add_module p path Subst.identity
                in
                Subst.modtype (Rescope scope) subst mty_res
            | None ->
                let env, nondep_mty =
                  match param with
                  | None -> env, mty_res
                  | Some param ->
                      let env =
                        Env.add_module ~arg:true param Mp_present arg.mod_type
                          env
                      in
                      check_well_formed_module env smod.pmod_loc
                        "the signature of this functor application" mty_res;
                      try env, Mtype.nondep_supertype env [param] mty_res
                      with Ctype.Nondep_cannot_erase _ ->
                        raise(Error(smod.pmod_loc, env,
                                    Cannot_eliminate_dependency mty_functor))
                in
                begin match
                  Includemod.modtypes ~mark:Mark_neither
                    ~loc:smod.pmod_loc env mty_res nondep_mty
                with
                | Tcoerce_none -> ()
                | _ ->
                  fatal_error
                    "unexpected coercion from original module type to \
                     nondep_supertype one"
                | exception Includemod.Error _ ->
                  fatal_error
                    "nondep_supertype not included in original module type"
                end;
                nondep_mty
          in
          check_well_formed_module env smod.pmod_loc
            "the signature of this functor application" mty_appl;
          { mod_desc = Tmod_apply(funct, arg, coercion);
            mod_type = mty_appl;
            mod_env = env;
            mod_attributes = smod.pmod_attributes;
            mod_loc = smod.pmod_loc }
      | Mty_alias path ->
          raise(Error(sfunct.pmod_loc, env, Cannot_scrape_alias path))
      | _ ->
          raise(Error(sfunct.pmod_loc, env, Cannot_apply funct.mod_type))
      end
  | Pmod_constraint(sarg, smty) ->
      let arg = type_module ~alias true funct_body anchor env sarg in
      let mty = transl_modtype env smty in
      let md =
        wrap_constraint env true arg mty.mty_type (Tmodtype_explicit mty)
      in
      { md with
        mod_loc = smod.pmod_loc;
        mod_attributes = smod.pmod_attributes;
      }

  | Pmod_unpack sexp ->
      if !Clflags.principal then Ctype.begin_def ();
      let exp = Typecore.type_exp env sexp in
      if !Clflags.principal then begin
        Ctype.end_def ();
        Ctype.generalize_structure exp.exp_type
      end;
      let mty =
        match Ctype.expand_head env exp.exp_type with
          {desc = Tpackage (p, nl, tl)} ->
            if List.exists (fun t -> Ctype.free_variables t <> []) tl then
              raise (Error (smod.pmod_loc, env,
                            Incomplete_packed_module exp.exp_type));
            if !Clflags.principal &&
              not (Typecore.generalizable (Btype.generic_level-1) exp.exp_type)
            then
              Location.prerr_warning smod.pmod_loc
                (Warnings.Not_principal "this module unpacking");
            modtype_of_package env smod.pmod_loc p nl tl
        | {desc = Tvar _} ->
            raise (Typecore.Error
                     (smod.pmod_loc, env, Typecore.Cannot_infer_signature))
        | _ ->
            raise (Error(smod.pmod_loc, env, Not_a_packed_module exp.exp_type))
      in
      if funct_body && Mtype.contains_type env mty then
        raise (Error (smod.pmod_loc, env, Not_allowed_in_functor_body));
      { mod_desc = Tmod_unpack(exp, mty);
        mod_type = mty;
        mod_env = env;
        mod_attributes = smod.pmod_attributes;
        mod_loc = smod.pmod_loc }
  | Pmod_extension ext ->
      raise (Error_forward (Builtin_attributes.error_of_extension ext))

and type_open_decl ?used_slot ?toplevel funct_body names env sod =
  Builtin_attributes.warning_scope sod.popen_attributes
    (fun () ->
       type_open_decl_aux ?used_slot ?toplevel funct_body names env sod
    )

and type_open_decl_aux ?used_slot ?toplevel funct_body names env od =
  let loc = od.popen_loc in
  match od.popen_expr.pmod_desc with
  | Pmod_ident lid ->
    let path, newenv =
      type_open_ ?used_slot ?toplevel od.popen_override env loc lid
    in
    let md = { mod_desc = Tmod_ident (path, lid);
               mod_type = Mty_alias path;
               mod_env = env;
               mod_attributes = od.popen_expr.pmod_attributes;
               mod_loc = od.popen_expr.pmod_loc }
    in
    let open_descr = {
      open_expr = md;
      open_bound_items = [];
      open_override = od.popen_override;
      open_env = newenv;
      open_loc = loc;
      open_attributes = od.popen_attributes
    } in
    open_descr, [], newenv
  | _ ->
    let md = type_module true funct_body None env od.popen_expr in
    let scope = Ctype.create_scope () in
    let sg, newenv =
      Env.enter_signature ~scope (extract_sig_open env md.mod_loc md.mod_type)
        env
    in
    let info, visibility =
      match toplevel with
      | Some false | None -> Some `From_open, Hidden
      | Some true -> None, Exported
    in
    List.iter (Signature_names.check_sig_item ?info names loc) sg;
    let sg =
      List.map (function
        | Sig_value(id, vd, _) -> Sig_value(id, vd, visibility)
        | Sig_type(id, td, rs, _) -> Sig_type(id, td, rs, visibility)
        | Sig_typext(id, ec, et, _) -> Sig_typext(id, ec, et, visibility)
        | Sig_module(id, mp, md, rs, _) ->
            Sig_module(id, mp, md, rs, visibility)
        | Sig_modtype(id, mtd, _) -> Sig_modtype(id, mtd, visibility)
        | Sig_class(id, cd, rs, _) -> Sig_class(id, cd, rs, visibility)
        | Sig_class_type(id, ctd, rs, _) ->
            Sig_class_type(id, ctd, rs, visibility)
      ) sg
    in
    let open_descr = {
      open_expr = md;
      open_bound_items = sg;
      open_override = od.popen_override;
      open_env = newenv;
      open_loc = loc;
      open_attributes = od.popen_attributes
    } in
    open_descr, sg, newenv

and type_structure ?(toplevel = false) funct_body anchor env sstr =
  let names = Signature_names.create () in

  let type_str_item env {pstr_loc = loc; pstr_desc = desc} =
    match desc with
    | Pstr_eval (sexpr, attrs) ->
        let expr =
          Builtin_attributes.warning_scope attrs
            (fun () -> Typecore.type_expression env sexpr)
        in
        Tstr_eval (expr, attrs), [], env
    | Pstr_value(rec_flag, sdefs) ->
        let (defs, newenv) =
          Typecore.type_binding env rec_flag sdefs in
        let () = if rec_flag = Recursive then
          Typecore.check_recursive_bindings env defs
        in
        (* Note: Env.find_value does not trigger the value_used event. Values
           will be marked as being used during the signature inclusion test. *)
        Tstr_value(rec_flag, defs),
        List.map (fun (id, modes) ->
          List.iter
            (fun (loc, mode) -> Typecore.escape ~loc ~env:newenv mode)
            modes;
          let (first_loc, _) = List.hd modes in
          Signature_names.check_value names first_loc id;
          Sig_value(id, Env.find_value (Pident id) newenv, Exported)
        ) (let_bound_idents_with_modes defs),
        newenv
    | Pstr_primitive sdesc ->
        let (desc, newenv) = Typedecl.transl_value_decl env loc sdesc in
        Signature_names.check_value names desc.val_loc desc.val_id;
        Tstr_primitive desc,
        [Sig_value(desc.val_id, desc.val_val, Exported)],
        newenv
    | Pstr_type (rec_flag, sdecls) ->
        let (decls, newenv) = Typedecl.transl_type_decl env rec_flag sdecls in
        List.iter
          Signature_names.(fun td -> check_type names td.typ_loc td.typ_id)
          decls;
        Tstr_type (rec_flag, decls),
        map_rec_type_with_row_types ~rec_flag
          (fun rs info -> Sig_type(info.typ_id, info.typ_type, rs, Exported))
          decls [],
        enrich_type_decls anchor decls env newenv
    | Pstr_typext styext ->
        let (tyext, newenv) =
          Typedecl.transl_type_extension true env loc styext
        in
        let constructors = tyext.tyext_constructors in
        List.iter
          Signature_names.(fun ext -> check_typext names ext.ext_loc ext.ext_id)
          constructors;
        (Tstr_typext tyext,
         map_ext
           (fun es ext -> Sig_typext(ext.ext_id, ext.ext_type, es, Exported))
           constructors [],
         newenv)
    | Pstr_exception sext ->
        let (ext, newenv) = Typedecl.transl_type_exception env sext in
        let constructor = ext.tyexn_constructor in
        Signature_names.check_typext names constructor.ext_loc
          constructor.ext_id;
        Tstr_exception ext,
        [Sig_typext(constructor.ext_id,
                    constructor.ext_type,
                    Text_exception,
                    Exported)],
        newenv
    | Pstr_module {pmb_name = name; pmb_expr = smodl; pmb_attributes = attrs;
                   pmb_loc;
                  } ->
        let outer_scope = Ctype.get_current_level () in
        let scope = Ctype.create_scope () in
        let modl =
          Builtin_attributes.warning_scope attrs
            (fun () ->
               type_module ~alias:true true funct_body
                 (anchor_submodule name.txt anchor) env smodl
            )
        in
        let pres =
          match modl.mod_type with
          | Mty_alias _ -> Mp_absent
          | _ -> Mp_present
        in
        let md_uid = Uid.mk ~current_unit:(Env.get_unit_name ()) in
        let md =
          { md_type = enrich_module_type anchor name.txt modl.mod_type env;
            md_attributes = attrs;
            md_loc = pmb_loc;
            md_uid;
          }
        in
        (*prerr_endline (Ident.unique_toplevel_name id);*)
        Mtype.lower_nongen outer_scope md.md_type;
        let id, newenv, sg =
          match name.txt with
          | None -> None, env, []
          | Some name ->
            let id, e = Env.enter_module_declaration ~scope name pres md env in
            Signature_names.check_module names pmb_loc id;
            Some id, e,
            [Sig_module(id, pres,
                        {md_type = modl.mod_type;
                         md_attributes = attrs;
                         md_loc = pmb_loc;
                         md_uid;
                        }, Trec_not, Exported)]
        in
        Tstr_module {mb_id=id; mb_name=name; mb_expr=modl;
                     mb_presence=pres; mb_attributes=attrs;  mb_loc=pmb_loc; },
        sg,
        newenv
    | Pstr_recmodule sbind ->
        let sbind =
          List.map
            (function
              | {pmb_name = name;
                 pmb_expr = {pmod_desc=Pmod_constraint(expr, typ)};
                 pmb_attributes = attrs;
                 pmb_loc = loc;
                } ->
                  name, typ, expr, attrs, loc
              | mb ->
                  raise (Error (mb.pmb_expr.pmod_loc, env,
                                Recursive_module_require_explicit_type))
            )
            sbind
        in
        let (decls, newenv) =
          transl_recmodule_modtypes env
            (List.map (fun (name, smty, _smodl, attrs, loc) ->
                 {pmd_name=name; pmd_type=smty;
                  pmd_attributes=attrs; pmd_loc=loc}) sbind
            ) in
        List.iter
          (fun (md, _) ->
            Option.iter Signature_names.(check_module names md.md_loc) md.md_id)
          decls;
        let bindings1 =
          List.map2
            (fun ({md_id=id; md_type=mty}, uid) (name, _, smodl, attrs, loc) ->
               let modl =
                 Builtin_attributes.warning_scope attrs
                   (fun () ->
                      type_module true funct_body (anchor_recmodule id)
                        newenv smodl
                   )
               in
               let mty' =
                 enrich_module_type anchor name.txt modl.mod_type newenv
               in
               (id, name, mty, modl, mty', attrs, loc, uid))
            decls sbind in
        let newenv = (* allow aliasing recursive modules from outside *)
          List.fold_left
            (fun env (md, uid) ->
               match md.md_id with
               | None -> env
               | Some id ->
                   let mdecl =
                     {
                       md_type = md.md_type.mty_type;
                       md_attributes = md.md_attributes;
                       md_loc = md.md_loc;
                       md_uid = uid;
                     }
                   in
                   Env.add_module_declaration ~check:true
                     id Mp_present mdecl env
            )
            env decls
        in
        let bindings2 =
          check_recmodule_inclusion newenv bindings1 in
        let mbs =
          List.filter_map (fun (mb, uid) ->
            Option.map (fun id -> id, mb, uid)  mb.mb_id
          ) bindings2
        in
        Tstr_recmodule (List.map fst bindings2),
        map_rec (fun rs (id, mb, uid) ->
            Sig_module(id, Mp_present, {
                md_type=mb.mb_expr.mod_type;
                md_attributes=mb.mb_attributes;
                md_loc=mb.mb_loc;
                md_uid = uid;
              }, rs, Exported))
           mbs [],
        newenv
    | Pstr_modtype pmtd ->
        (* check that it is non-abstract *)
        let newenv, mtd, sg = transl_modtype_decl names env pmtd in
        Tstr_modtype mtd, [sg], newenv
    | Pstr_open sod ->
        let (od, sg, newenv) =
          type_open_decl ~toplevel funct_body names env sod
        in
        Tstr_open od, sg, newenv
    | Pstr_class cl ->
        let (classes, new_env) = Typeclass.class_declarations env cl in
        List.iter (fun cls ->
          let open Typeclass in
          let loc = cls.cls_id_loc.Location.loc in
          Signature_names.check_class names loc cls.cls_id;
          Signature_names.check_class_type names loc cls.cls_ty_id;
          Signature_names.check_type names loc cls.cls_obj_id;
          Signature_names.check_type names loc cls.cls_typesharp_id;
        ) classes;
        Tstr_class
          (List.map (fun cls ->
               (cls.Typeclass.cls_info,
                cls.Typeclass.cls_pub_methods)) classes),
(* TODO: check with Jacques why this is here
      Tstr_class_type
          (List.map (fun (_,_, i, d, _,_,_,_,_,_,c) -> (i, c)) classes) ::
      Tstr_type
          (List.map (fun (_,_,_,_, i, d, _,_,_,_,_) -> (i, d)) classes) ::
      Tstr_type
          (List.map (fun (_,_,_,_,_,_, i, d, _,_,_) -> (i, d)) classes) ::
*)
        List.flatten
          (map_rec
            (fun rs cls ->
              let open Typeclass in
              [Sig_class(cls.cls_id, cls.cls_decl, rs, Exported);
               Sig_class_type(cls.cls_ty_id, cls.cls_ty_decl, rs, Exported);
               Sig_type(cls.cls_obj_id, cls.cls_obj_abbr, rs, Exported);
               Sig_type(cls.cls_typesharp_id, cls.cls_abbr, rs, Exported)])
             classes []),
        new_env
    | Pstr_class_type cl ->
        let (classes, new_env) = Typeclass.class_type_declarations env cl in
        List.iter (fun decl ->
          let open Typeclass in
          let loc = decl.clsty_id_loc.Location.loc in
          Signature_names.check_class_type names loc decl.clsty_ty_id;
          Signature_names.check_type names loc decl.clsty_obj_id;
          Signature_names.check_type names loc decl.clsty_typesharp_id;
        ) classes;
        Tstr_class_type
          (List.map (fun cl ->
               (cl.Typeclass.clsty_ty_id,
                cl.Typeclass.clsty_id_loc,
                cl.Typeclass.clsty_info)) classes),
(*  TODO: check with Jacques why this is here
           Tstr_type
             (List.map (fun (_, _, i, d, _, _) -> (i, d)) classes) ::
           Tstr_type
             (List.map (fun (_, _, _, _, i, d) -> (i, d)) classes) :: *)
        List.flatten
          (map_rec
             (fun rs decl ->
                let open Typeclass in
                [Sig_class_type(decl.clsty_ty_id, decl.clsty_ty_decl, rs,
                                Exported);
                 Sig_type(decl.clsty_obj_id, decl.clsty_obj_abbr, rs, Exported);
                 Sig_type(decl.clsty_typesharp_id, decl.clsty_abbr, rs,
                          Exported)
                ])
             classes []),
        new_env
    | Pstr_include sincl ->
        let smodl = sincl.pincl_mod in
        let modl =
          Builtin_attributes.warning_scope sincl.pincl_attributes
            (fun () -> type_module true funct_body None env smodl)
        in
        let scope = Ctype.create_scope () in
        (* Rename all identifiers bound by this signature to avoid clashes *)
        let sg, new_env = Env.enter_signature ~scope
            (extract_sig_open env smodl.pmod_loc modl.mod_type) env in
        List.iter (Signature_names.check_sig_item names loc) sg;
        let incl =
          { incl_mod = modl;
            incl_type = sg;
            incl_attributes = sincl.pincl_attributes;
            incl_loc = sincl.pincl_loc;
          }
        in
        Tstr_include incl, sg, new_env
    | Pstr_extension (ext, _attrs) ->
        raise (Error_forward (Builtin_attributes.error_of_extension ext))
    | Pstr_attribute attr ->
        Builtin_attributes.parse_standard_implementation_attributes attr;
        Tstr_attribute attr, [], env
  in
  let rec type_struct env sstr =
    match sstr with
    | [] -> ([], [], env)
    | pstr :: srem ->
        let previous_saved_types = Cmt_format.get_saved_types () in
        let desc, sg, new_env = type_str_item env pstr in
        let str = { str_desc = desc; str_loc = pstr.pstr_loc; str_env = env } in
        Cmt_format.set_saved_types (Cmt_format.Partial_structure_item str
                                    :: previous_saved_types);
        let (str_rem, sig_rem, final_env) = type_struct new_env srem in
        (str :: str_rem, sg @ sig_rem, final_env)
  in
  let previous_saved_types = Cmt_format.get_saved_types () in
  let run () =
    let (items, sg, final_env) = type_struct env sstr in
    let str = { str_items = items; str_type = sg; str_final_env = final_env } in
    Cmt_format.set_saved_types
      (Cmt_format.Partial_structure str :: previous_saved_types);
    str, sg, names, final_env
  in
  if toplevel then run ()
  else Builtin_attributes.warning_scope [] run

(* The toplevel will print some types not present in the signature *)
let remove_mode_variables_for_toplevel str =
  match str.str_items with
  | [{ str_desc =
         ( Tstr_eval (exp, _)
         | Tstr_value (Nonrecursive,
                       [{vb_pat = {pat_desc=Tpat_any};
                         vb_expr = exp}])) }] ->
     (* These types are printed by the toplevel,
        even though they do not appear in sg *)
     Ctype.remove_mode_variables exp.exp_type
  | _ -> ()

let type_toplevel_phrase env s =
  Env.reset_required_globals ();
<<<<<<< HEAD
  Env.reset_probes ();
=======
  Typecore.reset_allocations ();
>>>>>>> 94454f5f
  let (str, sg, to_remove_from_sg, env) =
    type_structure ~toplevel:true false None env s in
  remove_mode_variables env sg;
  remove_mode_variables_for_toplevel str;
  Typecore.optimise_allocations ();
  (str, sg, to_remove_from_sg, env)

let type_module_alias = type_module ~alias:true true false None
let type_module = type_module true false None
let type_structure = type_structure false None

(* Normalize types in a signature *)

let rec normalize_modtype = function
    Mty_ident _
  | Mty_alias _ -> ()
  | Mty_signature sg -> normalize_signature sg
  | Mty_functor(_param, body) -> normalize_modtype body

and normalize_signature sg = List.iter normalize_signature_item sg

and normalize_signature_item = function
    Sig_value(_id, desc, _) -> Ctype.normalize_type desc.val_type
  | Sig_module(_id, _, md, _, _) -> normalize_modtype md.md_type
  | _ -> ()

(* Extract the module type of a module expression *)

let type_module_type_of env smod =
  let remove_aliases = has_remove_aliases_attribute smod.pmod_attributes in
  let tmty =
    match smod.pmod_desc with
    | Pmod_ident lid -> (* turn off strengthening in this case *)
        let path, md = Env.lookup_module ~loc:smod.pmod_loc lid.txt env in
          { mod_desc = Tmod_ident (path, lid);
            mod_type = md.md_type;
            mod_env = env;
            mod_attributes = smod.pmod_attributes;
            mod_loc = smod.pmod_loc }
    | _ -> type_module env smod
  in
  let mty = Mtype.scrape_for_type_of ~remove_aliases env tmty.mod_type in
  (* PR#5036: must not contain non-generalized type variables *)
  if not (closed_modtype env mty) then
    raise(Error(smod.pmod_loc, env, Non_generalizable_module mty));
  tmty, mty

(* For Typecore *)

(* Graft a longident onto a path *)
let rec extend_path path =
  fun lid ->
    match lid with
    | Lident name -> Pdot(path, name)
    | Ldot(m, name) -> Pdot(extend_path path m, name)
    | Lapply _ -> assert false

(* Lookup a type's longident within a signature *)
let lookup_type_in_sig sg =
  let types, modules =
    List.fold_left
      (fun acc item ->
         match item with
         | Sig_type(id, _, _, _) ->
             let types, modules = acc in
             let types = String.Map.add (Ident.name id) id types in
             types, modules
         | Sig_module(id, _, _, _, _) ->
             let types, modules = acc in
             let modules = String.Map.add (Ident.name id) id modules in
             types, modules
         | _ -> acc)
      (String.Map.empty, String.Map.empty) sg
  in
  let rec module_path = function
    | Lident name -> Pident (String.Map.find name modules)
    | Ldot(m, name) -> Pdot(module_path m, name)
    | Lapply _ -> assert false
  in
  fun lid ->
    match lid with
    | Lident name -> Pident (String.Map.find name types)
    | Ldot(m, name) -> Pdot(module_path m, name)
    | Lapply _ -> assert false

let type_package env m p nl =
  (* Same as Pexp_letmodule *)
  (* remember original level *)
  Ctype.begin_def ();
  let context = Typetexp.narrow () in
  let modl = type_module env m in
  let scope = Ctype.create_scope () in
  Typetexp.widen context;
  let nl', tl', env =
    match nl with
    | [] -> [], [], env
    | nl ->
      let type_path, env =
        match modl.mod_desc with
        | Tmod_ident (mp,_)
        | Tmod_constraint
            ({mod_desc=Tmod_ident (mp,_)}, _, Tmodtype_implicit, _) ->
          (* We special case these because interactions between
             strengthening of module types and packages can cause
             spurious escape errors. See examples from PR#6982 in the
             testsuite. This can be removed when such issues are
             fixed. *)
          extend_path mp, env
        | _ ->
          let sg = extract_sig_open env modl.mod_loc modl.mod_type in
          let sg, env = Env.enter_signature ~scope sg env in
          lookup_type_in_sig sg, env
      in
      let nl', tl' =
        List.fold_right
          (fun lid (nl, tl) ->
             match type_path lid with
             | exception Not_found -> (nl, tl)
             | path -> begin
                 match Env.find_type path env with
                 | exception Not_found -> (nl, tl)
                 | decl ->
                     if decl.type_arity > 0 then begin
                       (nl, tl)
                     end else begin
                       let t = Btype.newgenty (Tconstr (path,[],ref Mnil)) in
                       (lid :: nl, t :: tl)
                     end
               end)
          nl ([], [])
      in
      nl', tl', env
  in
  (* go back to original level *)
  Ctype.end_def ();
  let mty =
    if nl = [] then (Mty_ident p)
    else modtype_of_package env modl.mod_loc p nl' tl'
  in
  List.iter2
    (fun n ty ->
      try Ctype.unify env ty (Ctype.newvar ())
      with Ctype.Unify _ ->
        raise (Error(modl.mod_loc, env, Scoping_pack (n,ty))))
    nl' tl';
  let modl = wrap_constraint env true modl mty Tmodtype_implicit in
  (* Dropped exports should have produced an error above *)
  assert (List.length nl = List.length tl');
  modl, tl'

(* Fill in the forward declarations *)

let type_open_decl ?used_slot env od =
  type_open_decl ?used_slot ?toplevel:None false (Signature_names.create ()) env
    od

let type_open_descr ?used_slot env od =
  type_open_descr ?used_slot ?toplevel:None env od

let () =
  Typecore.type_module := type_module_alias;
  Typetexp.transl_modtype_longident := transl_modtype_longident;
  Typetexp.transl_modtype := transl_modtype;
  Typecore.type_open := type_open_ ?toplevel:None;
  Typecore.type_open_decl := type_open_decl;
  Typecore.type_package := type_package;
  Typeclass.type_open_descr := type_open_descr;
  type_module_type_of_fwd := type_module_type_of


(* Typecheck an implementation file *)

let gen_annot outputprefix sourcefile annots =
  Cmt2annot.gen_annot (Some (outputprefix ^ ".annot"))
    ~sourcefile:(Some sourcefile) ~use_summaries:false annots

let type_implementation sourcefile outputprefix modulename initial_env ast =
  Cmt_format.clear ();
  Misc.try_finally (fun () ->
      Typecore.reset_delayed_checks ();
      Typecore.reset_allocations ();
      Env.reset_required_globals ();
      Env.reset_probes ();
      if !Clflags.print_types then (* #7656 *)
        Warnings.parse_options false "-32-34-37-38-60";
      let (str, sg, names, finalenv) =
        type_structure initial_env ast in
      let simple_sg = Signature_names.simplify finalenv names sg in
      if !Clflags.print_types then begin
        Typecore.force_delayed_checks ();
        Typecore.optimise_allocations ();
        Printtyp.wrap_printing_env ~error:false initial_env
          (fun () -> fprintf std_formatter "%a@."
              (Printtyp.printed_signature sourcefile) simple_sg
          );
        gen_annot outputprefix sourcefile (Cmt_format.Implementation str);
        (str, Tcoerce_none)   (* result is ignored by Compile.implementation *)
      end else begin
        let sourceintf =
          Filename.remove_extension sourcefile ^ !Config.interface_suffix in
        if Sys.file_exists sourceintf then begin
          let intf_file =
            try
              Load_path.find_uncap (modulename ^ ".cmi")
            with Not_found ->
              raise(Error(Location.in_file sourcefile, Env.empty,
                          Interface_not_compiled sourceintf)) in
          let dclsig = Env.read_signature modulename intf_file in
          let coercion =
            Includemod.compunit initial_env ~mark:Mark_positive
              sourcefile sg intf_file dclsig
          in
          Typecore.force_delayed_checks ();
          Typecore.optimise_allocations ();
          (* It is important to run these checks after the inclusion test above,
             so that value declarations which are not used internally but
             exported are not reported as being unused. *)
          let annots = Cmt_format.Implementation str in
          Cmt_format.save_cmt (outputprefix ^ ".cmt") modulename
            annots (Some sourcefile) initial_env None;
          gen_annot outputprefix sourcefile annots;
          (str, coercion)
        end else begin
          let coercion =
            Includemod.compunit initial_env ~mark:Mark_positive
              sourcefile sg "(inferred signature)" simple_sg
          in
          check_nongen_schemes finalenv simple_sg;
          normalize_signature simple_sg;
          Typecore.force_delayed_checks ();
          Typecore.optimise_allocations ();
          (* See comment above. Here the target signature contains all
             the value being exported. We can still capture unused
             declarations like "let x = true;; let x = 1;;", because in this
             case, the inferred signature contains only the last declaration. *)
          if not !Clflags.dont_write_files then begin
            let alerts = Builtin_attributes.alerts_of_str ast in
            let cmi =
              Env.save_signature ~alerts
                simple_sg modulename (outputprefix ^ ".cmi")
            in
            let annots = Cmt_format.Implementation str in
            Cmt_format.save_cmt  (outputprefix ^ ".cmt") modulename
              annots (Some sourcefile) initial_env (Some cmi);
            gen_annot outputprefix sourcefile annots
          end;
          (str, coercion)
        end
      end
    )
    ~exceptionally:(fun () ->
        let annots =
          Cmt_format.Partial_implementation
            (Array.of_list (Cmt_format.get_saved_types ()))
        in
        Cmt_format.save_cmt  (outputprefix ^ ".cmt") modulename
          annots (Some sourcefile) initial_env None;
        gen_annot outputprefix sourcefile annots
      )

let save_signature modname tsg outputprefix source_file initial_env cmi =
  Cmt_format.save_cmt  (outputprefix ^ ".cmti") modname
    (Cmt_format.Interface tsg) (Some source_file) initial_env (Some cmi)

let type_interface env ast =
  transl_signature env ast

(* "Packaging" of several compilation units into one unit
   having them as sub-modules.  *)

let package_signatures units =
  let units_with_ids =
    List.map
      (fun (name, sg) ->
        let oldid = Ident.create_persistent name in
        let newid = Ident.create_local name in
        (oldid, newid, sg))
      units
  in
  let subst =
    List.fold_left
      (fun acc (oldid, newid, _) ->
        Subst.add_module oldid (Pident newid) acc)
      Subst.identity units_with_ids
  in
  List.map
    (fun (_, newid, sg) ->
      (* This signature won't be used for anything, it'll just be saved in a cmi
         and cmt. *)
      let sg = Subst.signature Make_local subst sg in
      let md =
        { md_type=Mty_signature sg;
          md_attributes=[];
          md_loc=Location.none;
          md_uid = Uid.mk ~current_unit:(Env.get_unit_name ());
        }
      in
      Sig_module(newid, Mp_present, md, Trec_not, Exported))
    units_with_ids

let package_units initial_env objfiles cmifile modulename =
  (* Read the signatures of the units *)
  let units =
    List.map
      (fun f ->
         let pref = chop_extensions f in
         let modname = String.capitalize_ascii(Filename.basename pref) in
         let sg = Env.read_signature modname (pref ^ ".cmi") in
         if Filename.check_suffix f ".cmi" &&
            not(Mtype.no_code_needed_sig Env.initial_safe_string sg)
         then raise(Error(Location.none, Env.empty,
                          Implementation_is_required f));
         (modname, Env.read_signature modname (pref ^ ".cmi")))
      objfiles in
  (* Compute signature of packaged unit *)
  Ident.reinit();
  let sg = package_signatures units in
  (* See if explicit interface is provided *)
  let prefix = Filename.remove_extension cmifile in
  let mlifile = prefix ^ !Config.interface_suffix in
  if Sys.file_exists mlifile then begin
    if not (Sys.file_exists cmifile) then begin
      raise(Error(Location.in_file mlifile, Env.empty,
                  Interface_not_compiled mlifile))
    end;
    let dclsig = Env.read_signature modulename cmifile in
    Cmt_format.save_cmt  (prefix ^ ".cmt") modulename
      (Cmt_format.Packed (sg, objfiles)) None initial_env  None ;
    Includemod.compunit initial_env ~mark:Mark_both
      "(obtained by packing)" sg mlifile dclsig
  end else begin
    (* Determine imports *)
    let unit_names = List.map fst units in
    let imports =
      List.filter
        (fun (name, _crc) -> not (List.mem name unit_names))
        (Env.imports()) in
    (* Write packaged signature *)
    if not !Clflags.dont_write_files then begin
      let cmi =
        Env.save_signature_with_imports ~alerts:Misc.Stdlib.String.Map.empty
          sg modulename
          (prefix ^ ".cmi") imports
      in
      Cmt_format.save_cmt (prefix ^ ".cmt")  modulename
        (Cmt_format.Packed (cmi.Cmi_format.cmi_sign, objfiles)) None initial_env
        (Some cmi)
    end;
    Tcoerce_none
  end

(* Error report *)

open Printtyp

let report_error ppf = function
    Cannot_apply mty ->
      fprintf ppf
        "@[This module is not a functor; it has type@ %a@]" modtype mty
  | Not_included errs ->
      fprintf ppf
        "@[<v>Signature mismatch:@ %a@]" Includemod.report_error errs
  | Cannot_eliminate_dependency mty ->
      fprintf ppf
        "@[This functor has type@ %a@ \
           The parameter cannot be eliminated in the result type.@ \
           Please bind the argument to a module identifier.@]" modtype mty
  | Signature_expected -> fprintf ppf "This module type is not a signature"
  | Structure_expected mty ->
      fprintf ppf
        "@[This module is not a structure; it has type@ %a" modtype mty
  | With_no_component lid ->
      fprintf ppf
        "@[The signature constrained by `with' has no component named %a@]"
        longident lid
  | With_mismatch(lid, explanation) ->
      fprintf ppf
        "@[<v>\
           @[In this `with' constraint, the new definition of %a@ \
             does not match its original definition@ \
             in the constrained signature:@]@ \
           %a@]"
        longident lid Includemod.report_error explanation
  | With_makes_applicative_functor_ill_typed(lid, path, explanation) ->
      fprintf ppf
        "@[<v>\
           @[This `with' constraint on %a makes the applicative functor @ \
             type %s ill-typed in the constrained signature:@]@ \
           %a@]"
        longident lid (Path.name path) Includemod.report_error explanation
  | With_changes_module_alias(lid, id, path) ->
      fprintf ppf
        "@[<v>\
           @[This `with' constraint on %a changes %s, which is aliased @ \
             in the constrained signature (as %s)@].@]"
        longident lid (Path.name path) (Ident.name id)
  | With_cannot_remove_constrained_type ->
      fprintf ppf
        "@[<v>Destructive substitutions are not supported for constrained @ \
              types (other than when replacing a type constructor with @ \
              a type constructor with the same arguments).@]"
  | Repeated_name(kind, name) ->
      fprintf ppf
        "@[Multiple definition of the %s name %s.@ \
         Names must be unique in a given structure or signature.@]"
        (Sig_component_kind.to_string kind) name
  | Non_generalizable typ ->
      fprintf ppf
        "@[The type of this expression,@ %a,@ \
           contains type variables that cannot be generalized@]" type_scheme typ
  | Non_generalizable_class (id, desc) ->
      fprintf ppf
        "@[The type of this class,@ %a,@ \
           contains type variables that cannot be generalized@]"
        (class_declaration id) desc
  | Non_generalizable_module mty ->
      fprintf ppf
        "@[The type of this module,@ %a,@ \
           contains type variables that cannot be generalized@]" modtype mty
  | Implementation_is_required intf_name ->
      fprintf ppf
        "@[The interface %a@ declares values, not just types.@ \
           An implementation must be provided.@]"
        Location.print_filename intf_name
  | Interface_not_compiled intf_name ->
      fprintf ppf
        "@[Could not find the .cmi file for interface@ %a.@]"
        Location.print_filename intf_name
  | Not_allowed_in_functor_body ->
      fprintf ppf
        "@[This expression creates fresh types.@ %s@]"
        "It is not allowed inside applicative functors."
  | Not_a_packed_module ty ->
      fprintf ppf
        "This expression is not a packed module. It has type@ %a"
        type_expr ty
  | Incomplete_packed_module ty ->
      fprintf ppf
        "The type of this packed module contains variables:@ %a"
        type_expr ty
  | Scoping_pack (lid, ty) ->
      fprintf ppf
        "The type %a in this module cannot be exported.@ " longident lid;
      fprintf ppf
        "Its type contains local dependencies:@ %a" type_expr ty
  | Recursive_module_require_explicit_type ->
      fprintf ppf "Recursive modules require an explicit module type."
  | Apply_generative ->
      fprintf ppf "This is a generative functor. It can only be applied to ()"
  | Cannot_scrape_alias p ->
      fprintf ppf
        "This is an alias for module %a, which is missing"
        path p
  | Cannot_scrape_package_type p ->
      fprintf ppf
        "The type of this packed module refers to %a, which is missing"
        path p
  | Badly_formed_signature (context, err) ->
      fprintf ppf "@[In %s:@ %a@]" context Typedecl.report_error err
  | Cannot_hide_id Illegal_shadowing
      { shadowed_item_kind; shadowed_item_id; shadowed_item_loc;
        shadower_id; user_id; user_kind; user_loc } ->
      let shadowed_item_kind= Sig_component_kind.to_string shadowed_item_kind in
      fprintf ppf
        "@[<v>Illegal shadowing of included %s %a by %a@ \
         %a:@;<1 2>%s %a came from this include@ \
         %a:@;<1 2>The %s %s has no valid type if %a is shadowed@]"
        shadowed_item_kind Ident.print shadowed_item_id Ident.print shadower_id
        Location.print_loc shadowed_item_loc
        (String.capitalize_ascii shadowed_item_kind)
        Ident.print shadowed_item_id
        Location.print_loc user_loc
        (Sig_component_kind.to_string user_kind) (Ident.name user_id)
        Ident.print shadowed_item_id
  | Cannot_hide_id Appears_in_signature
      { opened_item_kind; opened_item_id; user_id; user_kind; user_loc } ->
      let opened_item_kind= Sig_component_kind.to_string opened_item_kind in
      fprintf ppf
        "@[<v>The %s %a introduced by this open appears in the signature@ \
         %a:@;<1 2>The %s %s has no valid type if %a is hidden@]"
        opened_item_kind Ident.print opened_item_id
        Location.print_loc user_loc
        (Sig_component_kind.to_string user_kind) (Ident.name user_id)
        Ident.print opened_item_id
  | Invalid_type_subst_rhs ->
      fprintf ppf "Only type synonyms are allowed on the right of :="

let report_error env ppf err =
  Printtyp.wrap_printing_env ~error:true env (fun () -> report_error ppf err)

let () =
  Location.register_error_of_exn
    (function
      | Error (loc, env, err) ->
        Some (Location.error_of_printer ~loc (report_error env) err)
      | Error_forward err ->
        Some err
      | _ ->
        None
    )<|MERGE_RESOLUTION|>--- conflicted
+++ resolved
@@ -2478,11 +2478,8 @@
 
 let type_toplevel_phrase env s =
   Env.reset_required_globals ();
-<<<<<<< HEAD
   Env.reset_probes ();
-=======
   Typecore.reset_allocations ();
->>>>>>> 94454f5f
   let (str, sg, to_remove_from_sg, env) =
     type_structure ~toplevel:true false None env s in
   remove_mode_variables env sg;
