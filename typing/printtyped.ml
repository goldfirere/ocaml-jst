--- conflicted
+++ resolved
@@ -431,7 +431,7 @@
   match x with
       Text_decl(a, r) ->
         line i ppf "Pext_decl\n";
-        list (i+1) core_type ppf a;
+        constructor_arguments (i+1) ppf a;
         option (i+1) core_type ppf r;
     | Text_rebind(p, _) ->
         line i ppf "Pext_rebind\n";
@@ -781,16 +781,13 @@
 and constructor_decl i ppf {cd_id; cd_name = _; cd_args; cd_res; cd_loc; cd_attributes} =
   line i ppf "%a\n" fmt_location cd_loc;
   line (i+1) ppf "%a\n" fmt_ident cd_id;
-<<<<<<< HEAD
-  begin match cd_args with
-  | Cstr_tuple l -> list (i+1) core_type ppf l;
-  | Cstr_record l -> list (i+1) label_decl ppf l
-  end;
-=======
   attributes i ppf cd_attributes;
-  list (i+1) core_type ppf cd_args;
->>>>>>> 047e0974
+  constructor_arguments (i+1) ppf cd_args;
   option (i+1) core_type ppf cd_res
+
+and constructor_arguments i ppf = function
+  | Cstr_tuple l -> list i core_type ppf l
+  | Cstr_record l -> list i label_decl ppf l
 
 and label_decl i ppf {ld_id; ld_name = _; ld_mutable; ld_type; ld_loc; ld_attributes} =
   line i ppf "%a\n" fmt_location ld_loc;
