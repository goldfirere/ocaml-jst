--- conflicted
+++ resolved
@@ -103,11 +103,8 @@
   | Final_self_clash of (type_expr * type_expr) list
   | Mutability_mismatch of string * mutable_flag
   | No_overriding of string * string
-<<<<<<< HEAD
+  | Duplicate of string * string
   | Extension of string
-=======
-  | Duplicate of string * string
->>>>>>> 7334bb02
 
 exception Error of Location.t * Env.t * error
 
