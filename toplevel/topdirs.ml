--- conflicted
+++ resolved
@@ -357,61 +357,9 @@
           fprintf ppf "Invalid path %a@." Printtyp.longident lid;
           raise Exit
     in
-<<<<<<< HEAD
-    Ident.create_persistent s
-  in
-  let env = !Toploop.toplevel_env in
-  try
-    let loc = Location.none in
-    let item =
-      match args with
-      | [ Pdir_keyword "val"; Pdir_ident lid ] ->
-          let id = id lid in
-          let path, desc = Typetexp.find_value env loc lid in
-          Sig_value (id, desc)
-      | [ Pdir_keyword "type"; Pdir_ident lid ] ->
-          let id = id lid in
-          let path, desc = Typetexp.find_type env loc lid in
-          Sig_type (id, desc, Trec_not)
-      | [ Pdir_keyword "exception"; Pdir_ident lid ] ->
-          let id = id lid in
-          let desc = Typetexp.find_constructor env loc lid in
-          begin match desc.cstr_tag with
-          | Cstr_constant _ | Cstr_block _ ->
-              fprintf ppf "@[This constructor is not an exception.@]@.";
-              raise Exit
-          | Cstr_exception _ ->
-              Sig_exception (id, {exn_args=Cstr_tuple desc.cstr_args;
-                                  exn_loc=desc.cstr_loc;
-                                  exn_attributes=desc.cstr_attributes;
-                                 })
-          end
-      | [ Pdir_keyword "module"; Pdir_ident lid ] ->
-          let id = id lid in
-          let path = Typetexp.find_module env loc lid in
-          let md = Env.find_module path env in
-          Sig_module (id, {md with md_type = trim_signature md.md_type},
-                      Trec_not)
-      | [ Pdir_keyword "module"; Pdir_keyword "type"; Pdir_ident lid ] ->
-          let id = id lid in
-          let path, desc = Typetexp.find_modtype env loc lid in
-          Sig_modtype (id, desc)
-      | [ Pdir_keyword "class"; Pdir_ident lid ] ->
-          let id = id lid in
-          let path, desc = Typetexp.find_class env loc lid in
-          Sig_class (id, desc, Trec_not)
-      | [ Pdir_keyword "class"; Pdir_keyword "type"; Pdir_ident lid ] ->
-          let id = id lid in
-          let path, desc = Typetexp.find_class_type env loc lid in
-          Sig_class_type (id, desc, Trec_not)
-      | _ -> fprintf ppf "@[Bad usage for #show@]@."; raise Exit
-    in
-    fprintf ppf "@[%a@]@." Printtyp.signature [item]
-=======
     let id = Ident.create_persistent s in
     let sg = to_sig env loc id lid in
     fprintf ppf "@[%a@]@." Printtyp.signature sg
->>>>>>> 047e0974
   with
   | Not_found ->
       fprintf ppf "@[Unknown element.@]@."
@@ -450,7 +398,7 @@
        let ext =
          { ext_type_path = Predef.path_exn;
            ext_type_params = [];
-           ext_args = desc.cstr_args;
+           ext_args = Cstr_tuple desc.cstr_args;
            ext_ret_type = ret_type;
            ext_private = Asttypes.Public;
            Types.ext_loc = desc.cstr_loc;
